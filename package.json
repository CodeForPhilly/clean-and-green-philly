{
  "name": "phl-vacancy-dashboard-app",
  "version": "0.1.0",
  "private": true,
  "scripts": {
    "dev": "next dev",
    "build": "next build",
    "start": "next start",
    "lint": "next lint"
  },
  "dependencies": {
    "@heroicons/react": "^2.1.5",
    "@mapbox/mapbox-gl-geocoder": "^5.0.1",
    "@nextui-org/react": "^2.1.10",
    "@phosphor-icons/react": "^2.1.7",
    "@turf/centroid": "^7.0.0",
    "autoprefixer": "10.4.15",
    "clsx": "^2.1.1",
    "framer-motion": "^10.16.4",
    "lodash": "^4.17.21",
    "mapbox-gl": "^3.2.0",
    "maplibre-gl": "^4.5.0",
    "multi-range-slider-react": "^2.0.5",
<<<<<<< HEAD
    "next": "^14.2.5",
    "pmtiles": "^3.0.5",
=======
    "next": "^14.0.3",
    "pmtiles": "^3.0.6",
>>>>>>> 847e2f93
    "postcss": "8.4.29",
    "protobufjs": "^7.2.5",
    "react": "18.2.0",
    "react-dom": "18.2.0",
    "react-icons": "^5.2.1",
    "react-map-gl": "^7.1.6",
    "sharp": "^0.33.0",
    "tailwindcss": "^3.4.6",
    "typescript": "5.2.2"
  },
  "devDependencies": {
    "@types/mapbox__mapbox-gl-geocoder": "^5.0.0",
    "@types/node": "^20.11.30",
    "@types/pbf": "^3.0.2",
    "@types/pg": "^8.10.2",
    "@types/react": "^18.2.69",
    "@types/react-dom": "^18.2.22",
    "@typescript-eslint/parser": "^7.1.1",
    "eslint": "^8.57.0",
    "eslint-config-next": "^14.2.5",
    "eslint-config-prettier": "^9.1.0",
    "eslint-plugin-react": "^7.34.1",
    "eslint-plugin-custom-rules": "file:./eslint-plugin-custom-rules",
    "postcss-nesting": "^12.1.5",
    "postcss-preset-env": "^9.5.6"
  }
}<|MERGE_RESOLUTION|>--- conflicted
+++ resolved
@@ -21,13 +21,8 @@
     "mapbox-gl": "^3.2.0",
     "maplibre-gl": "^4.5.0",
     "multi-range-slider-react": "^2.0.5",
-<<<<<<< HEAD
-    "next": "^14.2.5",
-    "pmtiles": "^3.0.5",
-=======
     "next": "^14.0.3",
     "pmtiles": "^3.0.6",
->>>>>>> 847e2f93
     "postcss": "8.4.29",
     "protobufjs": "^7.2.5",
     "react": "18.2.0",
