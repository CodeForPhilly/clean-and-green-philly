--- conflicted
+++ resolved
@@ -56,15 +56,11 @@
     "eslint-plugin-react": "^7.34.4",
     "postcss-nesting": "^12.1.5",
     "postcss-preset-env": "^9.6.0",
-<<<<<<< HEAD
     "semantic-release": "^24.2.2"
-=======
-    "semantic-release": "^24.0.0"
   },
   "overrides": {
     "npm": {
       "cross-spawn": "^7.0.5"
     }
->>>>>>> 25abc877
   }
 }