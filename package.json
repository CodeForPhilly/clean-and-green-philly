--- conflicted
+++ resolved
@@ -12,15 +12,9 @@
     "release": "semantic-release"
   },
   "dependencies": {
-<<<<<<< HEAD
-    "@heroicons/react": "^2.1.5",
-    "@maptiler/geocoding-control": "^1.4.1",
-    "@maptiler/sdk": "^2.5.1",
-=======
     "@heroicons/react": "^2.2.0",
     "@maptiler/geocoding-control": "^2.1.6",
     "@maptiler/sdk": "^3.0.1",
->>>>>>> 8b08427f
     "@nextui-org/react": "^2.4.6",
     "@phosphor-icons/react": "^2.1.7",
     "@turf/centroid": "^7.2.0",
@@ -44,19 +38,10 @@
   },
   "devDependencies": {
     "@semantic-release/changelog": "^6.0.3",
-<<<<<<< HEAD
-    "@semantic-release/commit-analyzer": "^13.0.0",
+    "@semantic-release/commit-analyzer": "^13.0.1",
     "@semantic-release/exec": "^7.0.3",
     "@semantic-release/git": "^10.0.1",
-    "@types/node": "^20.14.11",
-=======
-    "@semantic-release/commit-analyzer": "^13.0.1",
-    "@semantic-release/git": "^10.0.1",
-    "@semantic-release/github": "^11.0.1",
-    "@semantic-release/npm": "^12.0.1",
-    "@semantic-release/release-notes-generator": "^14.0.3",
     "@types/node": "^22.13.11",
->>>>>>> 8b08427f
     "@types/pbf": "^3.0.5",
     "@types/pg": "^8.11.11",
     "@types/react": "^18.3.3",
@@ -69,15 +54,9 @@
     "eslint-plugin-custom-rules": "file:./eslint-plugin-custom-rules",
     "eslint-plugin-prettier": "^5.2.3",
     "eslint-plugin-react": "^7.34.4",
-<<<<<<< HEAD
-    "postcss-nesting": "^12.1.5",
-    "postcss-preset-env": "^9.6.0",
-    "semantic-release": "^24.2.2"
-=======
     "postcss-nesting": "^13.0.1",
     "postcss-preset-env": "^10.1.5",
-    "semantic-release": "^24.0.0"
->>>>>>> 8b08427f
+    "semantic-release": "^24.2.2"
   },
   "overrides": {
     "npm": {
