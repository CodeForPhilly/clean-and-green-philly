--- conflicted
+++ resolved
@@ -180,16 +180,6 @@
                 page={page}
                 total={pages}
                 onChange={(newPage) => setPage(newPage)}
-<<<<<<< HEAD
-                dotsJump={5}
-                classNames={{
-                  ellipsis: "testing-class-names-dots",
-                }}
-                // renderItem={({ value, index }) => {
-                //   console.log(value, index);
-                // }}
-=======
->>>>>>> fc99fccd
               />
             </div>
             <div className="flex w-full justify-center py-4 px-6">
