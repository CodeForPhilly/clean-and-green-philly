import { BarClickOptions } from "@/app/find-properties/[[...opa_id]]/page";
import { Chip, Tooltip, Link } from "@nextui-org/react";
import {
  ArrowLeft,
<<<<<<< HEAD
  BookmarkSimple,
  HandWaving,
  Handshake,
  Money,
  Tree,
  ProhibitInset,
  PiggyBank,
=======
  ArrowSquareOut,
>>>>>>> a9d93708
  ArrowsOut,
  Share,
} from "@phosphor-icons/react";
<<<<<<< HEAD
import SinglePropertyInfoCard from "./SinglePropertyInfoCard";
import { Dispatch, SetStateAction, useEffect, useState } from "react";
import { BarClickOptions } from "@/app/find-properties/[[...opa_id]]/page";
=======
import { MapGeoJSONFeature } from "maplibre-gl";
import Image from "next/image";
import { Dispatch, SetStateAction, useState } from "react";
import PropertyAccessOptionContainer from "./PropertyAccessOptionContainer";
>>>>>>> a9d93708
import { ThemeButton, ThemeButtonLink } from "./ThemeButton";
import ContentCard from "./ContentCard";
import cleanup from "@/images/transform-a-property.png";

interface PropertyDetailProps {
  property: MapGeoJSONFeature | null;
  setSelectedProperty: (property: MapGeoJSONFeature | null) => void;
  setIsStreetViewModalOpen: Dispatch<SetStateAction<boolean>>;
  updateCurrentView: (view: BarClickOptions) => void;
}

function getPriorityClass(priorityLevel: string) {
  switch (priorityLevel) {
    case "High":
      return "bg-red-200 text-red-800"; // Style for High Priority
    case "Medium":
      return "bg-yellow-200 text-yellow-800"; // Style for Medium Priority
    case "Low":
      return "bg-green-200 text-green-800"; // Style for Low Priority
    default:
      return "bg-gray-500 border-gray-700"; // Default style
  }
}

const SinglePropertyDetail = ({
  property,
  setSelectedProperty,
  setIsStreetViewModalOpen,
  updateCurrentView,
}: PropertyDetailProps) => {
  const [shareLabel, setShareLabel] = useState<boolean>(false);
  const [hover, setHover] = useState<boolean>(false);

  if (!property) return null;
  const { properties } = property;
  if (!properties) return null;

  const {
    access_process,
    address,
    council_district,
    guncrime_density,
    market_value,
    neighborhood,
    open_violations_past_year,
    owner_1,
    owner_2,
    rco_names,
    zoning_base_district,
    priority_level,
    total_due,
    tree_canopy_gap,
    zipcode,
    OPA_ID,
  } = properties;
  const image = `https://storage.googleapis.com/cleanandgreenphl/${OPA_ID}.jpg`;
  const atlasUrl = `https://atlas.phila.gov/${address}`;
  const priorityClass = getPriorityClass(priority_level);

  const priorityBgClassName = priority_level.includes("High")
    ? "bg-red-200 text-red-800"
    : priority_level.includes("Medium")
    ? "bg-priority-medium"
    : priority_level.includes("Low")
    ? "bg-priority-low"
    : "";

  const Th = ({ children }: { children: React.ReactNode }) => (
    <th scope="row" className="table-cell whitespace-nowrap w-1/3">
      {children}
    </th>
  );

  const [isPropertySavedToLocalStorage, setIsPropertySavedToLocalStorage] =
    useState(false);

  const onClickSaveButton = () => {
    const opa_ids = localStorage.getItem("opa_ids");
    const propertyId = localStorage.getItem(OPA_ID);
    let savedPropertyCount = opa_ids ? JSON.parse(opa_ids).count : 0;

    if (propertyId) {
      localStorage.removeItem(OPA_ID);
      savedPropertyCount--;
      setIsPropertySavedToLocalStorage(false);
    } else {
      localStorage.setItem(OPA_ID, JSON.stringify({ isSaved: true }));
      savedPropertyCount++;
      setIsPropertySavedToLocalStorage(true);
    }

    localStorage.setItem(
      "opa_ids",
      JSON.stringify({ count: savedPropertyCount })
    );
  };

  useEffect(() => {
    const propertyId = localStorage.getItem(OPA_ID);
    propertyId
      ? setIsPropertySavedToLocalStorage(true)
      : setIsPropertySavedToLocalStorage(false);
  }, []);

  return (
    <div className="w-full px-6 pb-6">
      <div className="flex justify-between sticky top-0 py-4 z-10 bg-white">
        <ThemeButton
          color="tertiary"
          label="Back"
          startContent={<ArrowLeft />}
          onPress={() => {
            setSelectedProperty(null);
            updateCurrentView("detail");
            history.replaceState(null, "", `/find-properties`);
          }}
        />
<<<<<<< HEAD

        <ThemeButton
          color="tertiary"
          label={isPropertySavedToLocalStorage ? "Saved" : "Save"}
          startContent={<BookmarkSimple />}
          onPress={() => {
            onClickSaveButton();
          }}
          isSelected={isPropertySavedToLocalStorage}
        />
=======
        <Tooltip
          disableAnimation
          closeDelay={100}
          placement="top"
          content={shareLabel ? "Link Copied" : "Copy Link"}
          isOpen={hover}
          classNames={{
            content: "bg-gray-900 rounded-[14px] text-white relative top-1",
          }}
        >
          <ThemeButton
            color="tertiary"
            label="Share"
            startContent={<Share />}
            onPress={() => {
              navigator.clipboard.writeText(window.location.href);
              setShareLabel(true);
            }}
            onMouseEnter={() => setHover(true)}
            onMouseLeave={() => setHover(false)}
          />
        </Tooltip>
>>>>>>> a9d93708
      </div>
      <div className="bg-white rounded-lg overflow-hidden">
        <div className="relative h-48 w-full rounded-lg overflow-hidden">
          <Image
            src={image}
            alt={`Property at ${address}`}
            layout="fill"
            objectFit="cover"
            unoptimized
          />
          <button
            className="absolute top-4 right-4 bg-white p-[10px] rounded-md hover:bg-gray-100"
            onClick={() => setIsStreetViewModalOpen(true)}
            aria-label="Open full screen street view map"
            id="outside-iframe-element"
          >
            <ArrowsOut color="#3D3D3D" size={24} />
          </button>
        </div>
      </div>
      <div className="py-4 px-2">
        <div className="flex justify-between content-center">
          <h2
            className="font-bold heading-2xl"
            style={{
              textTransform: "capitalize",
            }}
          >
            {address.toLowerCase()}
          </h2>
          <div>
            <ThemeButtonLink
              href={atlasUrl}
              target="_blank"
              rel="noopener noreferrer"
              color="tertiary"
              label="Atlas"
              endContent={<ArrowSquareOut aria-hidden="true" />}
            />
          </div>
        </div>
      </div>

      <table aria-label="Community Impact" className="w-full mb-3">
        <tbody
          style={{
            fontSize: "16px",
          }}
        >
          <tr>
            <Th>Suggested Priority</Th>
            <td className="table-cell">
              <div className="flex gap-1 items-center">
                <Chip
                  classNames={{
                    base: `${priorityClass} border-small border-white/50`,
                    content: "body-sm",
                  }}
                >
                  {priority_level + " Priority"}
                </Chip>
              </div>
            </td>
          </tr>
          <tr>
            <Th>Gun Crime Rate</Th>
            <td className="table-cell">{guncrime_density}</td>
          </tr>
          <tr>
            <Th>Tree Canopy Gap</Th>
            <td className="table-cell">{Math.round(tree_canopy_gap * 100)}%</td>
          </tr>
        </tbody>
      </table>

      <table aria-label="Land Information" className="w-full mb-4">
        <tbody>
          <tr>
            <Th>Access Process</Th>
            <td className="table-cell">{access_process}</td>
          </tr>
          <tr>
            <Th>Owner</Th>
            <td className="table-cell">
              <p>{owner_1}</p>
              {owner_2 && <p>{owner_2}</p>}
            </td>
          </tr>
          <tr>
            <Th>Zip Code</Th>
            <td className="table-cell">{zipcode}</td>
          </tr>
          <tr>
            <Th>Neighborhood</Th>
            <td className="table-cell">{neighborhood}</td>
          </tr>
          <tr>
            <Th>RCO</Th>
            <td className="table-cell">{rco_names.split("|").join(", ")}</td>
          </tr>
          <tr>
            <Th>Zoning</Th>
            <td className="table-cell">{zoning_base_district}</td>
          </tr>
          <tr>
            <Th>Council District</Th>
            <td className="table-cell">{council_district}</td>
          </tr>
          <tr>
            <Th>Market Value</Th>
            <td className="table-cell">${market_value}</td>
          </tr>
          <tr>
            <Th>Tax Delinquency</Th>
            <td className="table-cell">{total_due ? "Yes" : "No"}</td>
          </tr>
          <tr>
            <Th>L&I Violations</Th>
            <td className="table-cell">{open_violations_past_year}</td>
          </tr>
        </tbody>
      </table>

      <h3 className="font-bold mb-2 py-2 heading-xl">Getting Access</h3>
      <p className="mb-4">
        Before you can transform this property, you need to get legal access to
        it. Here are the possible options for this property including which are
        available, not available and likely the best option.{" "}
        <Link href="/get-access" className="link">
          Learn more on Get Access.
        </Link>
      </p>

      <div className="mb-4">
        <PropertyAccessOptionContainer property={properties} />
      </div>

      <h3 className="font-bold mb-2 py-2 heading-xl">Transform a Property</h3>
      <Link
        href="/transform-property"
        color="foreground"
        className="hover:opacity-100"
      >
        <ContentCard
          image={cleanup}
          alt=""
          title="Transform a Property"
          body="We guide you through the most common, convenient and affordable ways to transform properties and resources on how to do it."
          hasArrow={true}
        />
      </Link>

      {/*
      <div className="flex mb-4 px-2 gap-4">
        <SinglePropertyInfoCard
          title="Lot Cleanup"
          body="In a day, clean up with a street crew and PHS!"
          icon={<Broom className="h-12 w-12" aria-hidden="true" />}
        />
        <SinglePropertyInfoCard
          title="Community Garden"
          body="Set up a longer term, sustainable green space."
          icon={<PottedPlant className="h-12 w-12" aria-hidden="true" />}
        />
      </div>
      */}

      <h3 className="font-bold mb-2 py-2 heading-xl">Remove This Property</h3>
      <p>
        If you would like to request that we remove this property from the
        dashboard, please see our{" "}
        <a href="/request-removal" className="link">
          Request Removal page
        </a>
        .
      </p>
    </div>
  );
};

export default SinglePropertyDetail;<|MERGE_RESOLUTION|>--- conflicted
+++ resolved
@@ -1,336 +1,330 @@
-import { BarClickOptions } from "@/app/find-properties/[[...opa_id]]/page";
-import { Chip, Tooltip, Link } from "@nextui-org/react";
+import { BarClickOptions } from '@/app/find-properties/[[...opa_id]]/page';
+import { Chip, Tooltip, Link } from '@nextui-org/react';
 import {
-  ArrowLeft,
-<<<<<<< HEAD
-  BookmarkSimple,
-  HandWaving,
-  Handshake,
-  Money,
-  Tree,
-  ProhibitInset,
-  PiggyBank,
-=======
-  ArrowSquareOut,
->>>>>>> a9d93708
-  ArrowsOut,
-  Share,
-} from "@phosphor-icons/react";
-<<<<<<< HEAD
-import SinglePropertyInfoCard from "./SinglePropertyInfoCard";
-import { Dispatch, SetStateAction, useEffect, useState } from "react";
-import { BarClickOptions } from "@/app/find-properties/[[...opa_id]]/page";
-=======
-import { MapGeoJSONFeature } from "maplibre-gl";
-import Image from "next/image";
-import { Dispatch, SetStateAction, useState } from "react";
-import PropertyAccessOptionContainer from "./PropertyAccessOptionContainer";
->>>>>>> a9d93708
-import { ThemeButton, ThemeButtonLink } from "./ThemeButton";
-import ContentCard from "./ContentCard";
-import cleanup from "@/images/transform-a-property.png";
+    ArrowLeft,
+    BookmarkSimple,
+    ArrowSquareOut,
+    ArrowsOut,
+    Share
+} from '@phosphor-icons/react';
+import { MapGeoJSONFeature } from 'maplibre-gl';
+import Image from 'next/image';
+import { Dispatch, SetStateAction, useEffect, useState } from 'react';
+import PropertyAccessOptionContainer from './PropertyAccessOptionContainer';
+import { ThemeButton, ThemeButtonLink } from './ThemeButton';
+import ContentCard from './ContentCard';
+import cleanup from '@/images/transform-a-property.png';
 
 interface PropertyDetailProps {
-  property: MapGeoJSONFeature | null;
-  setSelectedProperty: (property: MapGeoJSONFeature | null) => void;
-  setIsStreetViewModalOpen: Dispatch<SetStateAction<boolean>>;
-  updateCurrentView: (view: BarClickOptions) => void;
+    property: MapGeoJSONFeature | null;
+    setSelectedProperty: (property: MapGeoJSONFeature | null) => void;
+    setIsStreetViewModalOpen: Dispatch<SetStateAction<boolean>>;
+    updateCurrentView: (view: BarClickOptions) => void;
 }
 
 function getPriorityClass(priorityLevel: string) {
-  switch (priorityLevel) {
-    case "High":
-      return "bg-red-200 text-red-800"; // Style for High Priority
-    case "Medium":
-      return "bg-yellow-200 text-yellow-800"; // Style for Medium Priority
-    case "Low":
-      return "bg-green-200 text-green-800"; // Style for Low Priority
-    default:
-      return "bg-gray-500 border-gray-700"; // Default style
-  }
+    switch (priorityLevel) {
+        case 'High':
+            return 'bg-red-200 text-red-800'; // Style for High Priority
+        case 'Medium':
+            return 'bg-yellow-200 text-yellow-800'; // Style for Medium Priority
+        case 'Low':
+            return 'bg-green-200 text-green-800'; // Style for Low Priority
+        default:
+            return 'bg-gray-500 border-gray-700'; // Default style
+    }
 }
 
 const SinglePropertyDetail = ({
-  property,
-  setSelectedProperty,
-  setIsStreetViewModalOpen,
-  updateCurrentView,
+    property,
+    setSelectedProperty,
+    setIsStreetViewModalOpen,
+    updateCurrentView
 }: PropertyDetailProps) => {
-  const [shareLabel, setShareLabel] = useState<boolean>(false);
-  const [hover, setHover] = useState<boolean>(false);
-
-  if (!property) return null;
-  const { properties } = property;
-  if (!properties) return null;
-
-  const {
-    access_process,
-    address,
-    council_district,
-    guncrime_density,
-    market_value,
-    neighborhood,
-    open_violations_past_year,
-    owner_1,
-    owner_2,
-    rco_names,
-    zoning_base_district,
-    priority_level,
-    total_due,
-    tree_canopy_gap,
-    zipcode,
-    OPA_ID,
-  } = properties;
-  const image = `https://storage.googleapis.com/cleanandgreenphl/${OPA_ID}.jpg`;
-  const atlasUrl = `https://atlas.phila.gov/${address}`;
-  const priorityClass = getPriorityClass(priority_level);
-
-  const priorityBgClassName = priority_level.includes("High")
-    ? "bg-red-200 text-red-800"
-    : priority_level.includes("Medium")
-    ? "bg-priority-medium"
-    : priority_level.includes("Low")
-    ? "bg-priority-low"
-    : "";
-
-  const Th = ({ children }: { children: React.ReactNode }) => (
-    <th scope="row" className="table-cell whitespace-nowrap w-1/3">
-      {children}
-    </th>
-  );
-
-  const [isPropertySavedToLocalStorage, setIsPropertySavedToLocalStorage] =
-    useState(false);
-
-  const onClickSaveButton = () => {
-    const opa_ids = localStorage.getItem("opa_ids");
-    const propertyId = localStorage.getItem(OPA_ID);
-    let savedPropertyCount = opa_ids ? JSON.parse(opa_ids).count : 0;
-
-    if (propertyId) {
-      localStorage.removeItem(OPA_ID);
-      savedPropertyCount--;
-      setIsPropertySavedToLocalStorage(false);
-    } else {
-      localStorage.setItem(OPA_ID, JSON.stringify({ isSaved: true }));
-      savedPropertyCount++;
-      setIsPropertySavedToLocalStorage(true);
-    }
-
-    localStorage.setItem(
-      "opa_ids",
-      JSON.stringify({ count: savedPropertyCount })
+    const [shareLabel, setShareLabel] = useState<boolean>(false);
+    const [hover, setHover] = useState<boolean>(false);
+
+    if (!property) return null;
+    const { properties } = property;
+    if (!properties) return null;
+
+    const {
+        access_process,
+        address,
+        council_district,
+        guncrime_density,
+        market_value,
+        neighborhood,
+        open_violations_past_year,
+        owner_1,
+        owner_2,
+        rco_names,
+        zoning_base_district,
+        priority_level,
+        total_due,
+        tree_canopy_gap,
+        zipcode,
+        OPA_ID
+    } = properties;
+    const image = `https://storage.googleapis.com/cleanandgreenphl/${OPA_ID}.jpg`;
+    const atlasUrl = `https://atlas.phila.gov/${address}`;
+    const priorityClass = getPriorityClass(priority_level);
+
+    const priorityBgClassName = priority_level.includes('High')
+        ? 'bg-red-200 text-red-800'
+        : priority_level.includes('Medium')
+        ? 'bg-priority-medium'
+        : priority_level.includes('Low')
+        ? 'bg-priority-low'
+        : '';
+
+    const Th = ({ children }: { children: React.ReactNode }) => (
+        <th scope='row' className='table-cell whitespace-nowrap w-1/3'>
+            {children}
+        </th>
     );
-  };
-
-  useEffect(() => {
-    const propertyId = localStorage.getItem(OPA_ID);
-    propertyId
-      ? setIsPropertySavedToLocalStorage(true)
-      : setIsPropertySavedToLocalStorage(false);
-  }, []);
-
-  return (
-    <div className="w-full px-6 pb-6">
-      <div className="flex justify-between sticky top-0 py-4 z-10 bg-white">
-        <ThemeButton
-          color="tertiary"
-          label="Back"
-          startContent={<ArrowLeft />}
-          onPress={() => {
-            setSelectedProperty(null);
-            updateCurrentView("detail");
-            history.replaceState(null, "", `/find-properties`);
-          }}
-        />
-<<<<<<< HEAD
-
-        <ThemeButton
-          color="tertiary"
-          label={isPropertySavedToLocalStorage ? "Saved" : "Save"}
-          startContent={<BookmarkSimple />}
-          onPress={() => {
-            onClickSaveButton();
-          }}
-          isSelected={isPropertySavedToLocalStorage}
-        />
-=======
-        <Tooltip
-          disableAnimation
-          closeDelay={100}
-          placement="top"
-          content={shareLabel ? "Link Copied" : "Copy Link"}
-          isOpen={hover}
-          classNames={{
-            content: "bg-gray-900 rounded-[14px] text-white relative top-1",
-          }}
-        >
-          <ThemeButton
-            color="tertiary"
-            label="Share"
-            startContent={<Share />}
-            onPress={() => {
-              navigator.clipboard.writeText(window.location.href);
-              setShareLabel(true);
-            }}
-            onMouseEnter={() => setHover(true)}
-            onMouseLeave={() => setHover(false)}
-          />
-        </Tooltip>
->>>>>>> a9d93708
-      </div>
-      <div className="bg-white rounded-lg overflow-hidden">
-        <div className="relative h-48 w-full rounded-lg overflow-hidden">
-          <Image
-            src={image}
-            alt={`Property at ${address}`}
-            layout="fill"
-            objectFit="cover"
-            unoptimized
-          />
-          <button
-            className="absolute top-4 right-4 bg-white p-[10px] rounded-md hover:bg-gray-100"
-            onClick={() => setIsStreetViewModalOpen(true)}
-            aria-label="Open full screen street view map"
-            id="outside-iframe-element"
-          >
-            <ArrowsOut color="#3D3D3D" size={24} />
-          </button>
-        </div>
-      </div>
-      <div className="py-4 px-2">
-        <div className="flex justify-between content-center">
-          <h2
-            className="font-bold heading-2xl"
-            style={{
-              textTransform: "capitalize",
-            }}
-          >
-            {address.toLowerCase()}
-          </h2>
-          <div>
-            <ThemeButtonLink
-              href={atlasUrl}
-              target="_blank"
-              rel="noopener noreferrer"
-              color="tertiary"
-              label="Atlas"
-              endContent={<ArrowSquareOut aria-hidden="true" />}
-            />
-          </div>
-        </div>
-      </div>
-
-      <table aria-label="Community Impact" className="w-full mb-3">
-        <tbody
-          style={{
-            fontSize: "16px",
-          }}
-        >
-          <tr>
-            <Th>Suggested Priority</Th>
-            <td className="table-cell">
-              <div className="flex gap-1 items-center">
-                <Chip
-                  classNames={{
-                    base: `${priorityClass} border-small border-white/50`,
-                    content: "body-sm",
-                  }}
+
+    const [isPropertySavedToLocalStorage, setIsPropertySavedToLocalStorage] =
+        useState(false);
+
+    const onClickSaveButton = () => {
+        const opa_ids = localStorage.getItem('opa_ids');
+        const propertyId = localStorage.getItem(OPA_ID);
+        let savedPropertyCount = opa_ids ? JSON.parse(opa_ids).count : 0;
+
+        if (propertyId) {
+            localStorage.removeItem(OPA_ID);
+            savedPropertyCount--;
+            setIsPropertySavedToLocalStorage(false);
+        } else {
+            localStorage.setItem(OPA_ID, JSON.stringify({ isSaved: true }));
+            savedPropertyCount++;
+            setIsPropertySavedToLocalStorage(true);
+        }
+
+        localStorage.setItem(
+            'opa_ids',
+            JSON.stringify({ count: savedPropertyCount })
+        );
+    };
+
+    useEffect(() => {
+        const propertyId = localStorage.getItem(OPA_ID);
+        propertyId
+            ? setIsPropertySavedToLocalStorage(true)
+            : setIsPropertySavedToLocalStorage(false);
+    }, []);
+
+    return (
+        <div className='w-full px-6 pb-6'>
+            <div className='flex justify-between sticky top-0 py-4 z-10 bg-white'>
+                <ThemeButton
+                    color='tertiary'
+                    label='Back'
+                    startContent={<ArrowLeft />}
+                    onPress={() => {
+                        setSelectedProperty(null);
+                        updateCurrentView('detail');
+                        history.replaceState(null, '', `/find-properties`);
+                    }}
+                />
+
+                <ThemeButton
+                    color='tertiary'
+                    label={isPropertySavedToLocalStorage ? 'Saved' : 'Save'}
+                    startContent={<BookmarkSimple />}
+                    onPress={() => {
+                        onClickSaveButton();
+                    }}
+                    isSelected={isPropertySavedToLocalStorage}
+                />
+                <Tooltip
+                    disableAnimation
+                    closeDelay={100}
+                    placement='top'
+                    content={shareLabel ? 'Link Copied' : 'Copy Link'}
+                    isOpen={hover}
+                    classNames={{
+                        content:
+                            'bg-gray-900 rounded-[14px] text-white relative top-1'
+                    }}
                 >
-                  {priority_level + " Priority"}
-                </Chip>
-              </div>
-            </td>
-          </tr>
-          <tr>
-            <Th>Gun Crime Rate</Th>
-            <td className="table-cell">{guncrime_density}</td>
-          </tr>
-          <tr>
-            <Th>Tree Canopy Gap</Th>
-            <td className="table-cell">{Math.round(tree_canopy_gap * 100)}%</td>
-          </tr>
-        </tbody>
-      </table>
-
-      <table aria-label="Land Information" className="w-full mb-4">
-        <tbody>
-          <tr>
-            <Th>Access Process</Th>
-            <td className="table-cell">{access_process}</td>
-          </tr>
-          <tr>
-            <Th>Owner</Th>
-            <td className="table-cell">
-              <p>{owner_1}</p>
-              {owner_2 && <p>{owner_2}</p>}
-            </td>
-          </tr>
-          <tr>
-            <Th>Zip Code</Th>
-            <td className="table-cell">{zipcode}</td>
-          </tr>
-          <tr>
-            <Th>Neighborhood</Th>
-            <td className="table-cell">{neighborhood}</td>
-          </tr>
-          <tr>
-            <Th>RCO</Th>
-            <td className="table-cell">{rco_names.split("|").join(", ")}</td>
-          </tr>
-          <tr>
-            <Th>Zoning</Th>
-            <td className="table-cell">{zoning_base_district}</td>
-          </tr>
-          <tr>
-            <Th>Council District</Th>
-            <td className="table-cell">{council_district}</td>
-          </tr>
-          <tr>
-            <Th>Market Value</Th>
-            <td className="table-cell">${market_value}</td>
-          </tr>
-          <tr>
-            <Th>Tax Delinquency</Th>
-            <td className="table-cell">{total_due ? "Yes" : "No"}</td>
-          </tr>
-          <tr>
-            <Th>L&I Violations</Th>
-            <td className="table-cell">{open_violations_past_year}</td>
-          </tr>
-        </tbody>
-      </table>
-
-      <h3 className="font-bold mb-2 py-2 heading-xl">Getting Access</h3>
-      <p className="mb-4">
-        Before you can transform this property, you need to get legal access to
-        it. Here are the possible options for this property including which are
-        available, not available and likely the best option.{" "}
-        <Link href="/get-access" className="link">
-          Learn more on Get Access.
-        </Link>
-      </p>
-
-      <div className="mb-4">
-        <PropertyAccessOptionContainer property={properties} />
-      </div>
-
-      <h3 className="font-bold mb-2 py-2 heading-xl">Transform a Property</h3>
-      <Link
-        href="/transform-property"
-        color="foreground"
-        className="hover:opacity-100"
-      >
-        <ContentCard
-          image={cleanup}
-          alt=""
-          title="Transform a Property"
-          body="We guide you through the most common, convenient and affordable ways to transform properties and resources on how to do it."
-          hasArrow={true}
-        />
-      </Link>
-
-      {/*
+                    <ThemeButton
+                        color='tertiary'
+                        label='Share'
+                        startContent={<Share />}
+                        onPress={() => {
+                            navigator.clipboard.writeText(window.location.href);
+                            setShareLabel(true);
+                        }}
+                        onMouseEnter={() => setHover(true)}
+                        onMouseLeave={() => setHover(false)}
+                    />
+                </Tooltip>
+            </div>
+            <div className='bg-white rounded-lg overflow-hidden'>
+                <div className='relative h-48 w-full rounded-lg overflow-hidden'>
+                    <Image
+                        src={image}
+                        alt={`Property at ${address}`}
+                        layout='fill'
+                        objectFit='cover'
+                        unoptimized
+                    />
+                    <button
+                        className='absolute top-4 right-4 bg-white p-[10px] rounded-md hover:bg-gray-100'
+                        onClick={() => setIsStreetViewModalOpen(true)}
+                        aria-label='Open full screen street view map'
+                        id='outside-iframe-element'
+                    >
+                        <ArrowsOut color='#3D3D3D' size={24} />
+                    </button>
+                </div>
+            </div>
+            <div className='py-4 px-2'>
+                <div className='flex justify-between content-center'>
+                    <h2
+                        className='font-bold heading-2xl'
+                        style={{
+                            textTransform: 'capitalize'
+                        }}
+                    >
+                        {address.toLowerCase()}
+                    </h2>
+                    <div>
+                        <ThemeButtonLink
+                            href={atlasUrl}
+                            target='_blank'
+                            rel='noopener noreferrer'
+                            color='tertiary'
+                            label='Atlas'
+                            endContent={<ArrowSquareOut aria-hidden='true' />}
+                        />
+                    </div>
+                </div>
+            </div>
+
+            <table aria-label='Community Impact' className='w-full mb-3'>
+                <tbody
+                    style={{
+                        fontSize: '16px'
+                    }}
+                >
+                    <tr>
+                        <Th>Suggested Priority</Th>
+                        <td className='table-cell'>
+                            <div className='flex gap-1 items-center'>
+                                <Chip
+                                    classNames={{
+                                        base: `${priorityClass} border-small border-white/50`,
+                                        content: 'body-sm'
+                                    }}
+                                >
+                                    {priority_level + ' Priority'}
+                                </Chip>
+                            </div>
+                        </td>
+                    </tr>
+                    <tr>
+                        <Th>Gun Crime Rate</Th>
+                        <td className='table-cell'>{guncrime_density}</td>
+                    </tr>
+                    <tr>
+                        <Th>Tree Canopy Gap</Th>
+                        <td className='table-cell'>
+                            {Math.round(tree_canopy_gap * 100)}%
+                        </td>
+                    </tr>
+                </tbody>
+            </table>
+
+            <table aria-label='Land Information' className='w-full mb-4'>
+                <tbody>
+                    <tr>
+                        <Th>Access Process</Th>
+                        <td className='table-cell'>{access_process}</td>
+                    </tr>
+                    <tr>
+                        <Th>Owner</Th>
+                        <td className='table-cell'>
+                            <p>{owner_1}</p>
+                            {owner_2 && <p>{owner_2}</p>}
+                        </td>
+                    </tr>
+                    <tr>
+                        <Th>Zip Code</Th>
+                        <td className='table-cell'>{zipcode}</td>
+                    </tr>
+                    <tr>
+                        <Th>Neighborhood</Th>
+                        <td className='table-cell'>{neighborhood}</td>
+                    </tr>
+                    <tr>
+                        <Th>RCO</Th>
+                        <td className='table-cell'>
+                            {rco_names.split('|').join(', ')}
+                        </td>
+                    </tr>
+                    <tr>
+                        <Th>Zoning</Th>
+                        <td className='table-cell'>{zoning_base_district}</td>
+                    </tr>
+                    <tr>
+                        <Th>Council District</Th>
+                        <td className='table-cell'>{council_district}</td>
+                    </tr>
+                    <tr>
+                        <Th>Market Value</Th>
+                        <td className='table-cell'>${market_value}</td>
+                    </tr>
+                    <tr>
+                        <Th>Tax Delinquency</Th>
+                        <td className='table-cell'>
+                            {total_due ? 'Yes' : 'No'}
+                        </td>
+                    </tr>
+                    <tr>
+                        <Th>L&I Violations</Th>
+                        <td className='table-cell'>
+                            {open_violations_past_year}
+                        </td>
+                    </tr>
+                </tbody>
+            </table>
+
+            <h3 className='font-bold mb-2 py-2 heading-xl'>Getting Access</h3>
+            <p className='mb-4'>
+                Before you can transform this property, you need to get legal
+                access to it. Here are the possible options for this property
+                including which are available, not available and likely the best
+                option.{' '}
+                <Link href='/get-access' className='link'>
+                    Learn more on Get Access.
+                </Link>
+            </p>
+
+            <div className='mb-4'>
+                <PropertyAccessOptionContainer property={properties} />
+            </div>
+
+            <h3 className='font-bold mb-2 py-2 heading-xl'>
+                Transform a Property
+            </h3>
+            <Link
+                href='/transform-property'
+                color='foreground'
+                className='hover:opacity-100'
+            >
+                <ContentCard
+                    image={cleanup}
+                    alt=''
+                    title='Transform a Property'
+                    body='We guide you through the most common, convenient and affordable ways to transform properties and resources on how to do it.'
+                    hasArrow={true}
+                />
+            </Link>
+
+            {/*
       <div className="flex mb-4 px-2 gap-4">
         <SinglePropertyInfoCard
           title="Lot Cleanup"
@@ -345,17 +339,19 @@
       </div>
       */}
 
-      <h3 className="font-bold mb-2 py-2 heading-xl">Remove This Property</h3>
-      <p>
-        If you would like to request that we remove this property from the
-        dashboard, please see our{" "}
-        <a href="/request-removal" className="link">
-          Request Removal page
-        </a>
-        .
-      </p>
-    </div>
-  );
+            <h3 className='font-bold mb-2 py-2 heading-xl'>
+                Remove This Property
+            </h3>
+            <p>
+                If you would like to request that we remove this property from
+                the dashboard, please see our{' '}
+                <a href='/request-removal' className='link'>
+                    Request Removal page
+                </a>
+                .
+            </p>
+        </div>
+    );
 };
 
 export default SinglePropertyDetail;