--- conflicted
+++ resolved
@@ -12,7 +12,6 @@
 // }`;
 
 const Header = () => (
-<<<<<<< HEAD
   <Navbar maxWidth="full" position="sticky" height="auto" as="div" isBordered>
     <MobileNav />
     <NavbarContent
@@ -37,67 +36,37 @@
       </NavbarBrand>
     </NavbarContent>
 
-    <NavbarContent
-      className="hidden sm:flex basis-1/5 sm:basis-full"
-      justify="end"
-      as="nav"
-      aria-label="primary"
-    >
-      <ul className="flex flex-row">
-=======
-  <>
-    <MobileNav />
-    <Navbar maxWidth="full" position="sticky" height="auto" isBordered>
-      <NavbarContent
-        className="hidden min-[850px]:flex basis-1/5 sm:basis-full pl-8 py-4"
-        justify="start"
-      >
-        <NavbarBrand>
-          <Link href="/">
-            <Image
-              src="/logo.svg"
-              alt="Clean &amp; Green Philly Logo"
-              width={112}
-              height={67}
-            />
-          </Link>
-        </NavbarBrand>
-      </NavbarContent>
-
       <NavbarContent
         className="hidden min-[850px]:flex basis-1/5 sm:basis-full"
         justify="end"
+      as="nav"
+      aria-label="primary"
       >
->>>>>>> 129446d8
-        <IconLink
-          icon={<PiBinoculars className="h-6 w-6" />}
-          text="Find Properties"
-          href="/find-properties"
-        />
-        <IconLink
-          icon={<PiKey className="h-6 w-6" />}
-          text="Get Access"
-          href="/get-access"
-        />
-        <IconLink
-          icon={<PiTree className="h-6 w-6" />}
-          text="Transform"
-          href="/transform-property"
-        />
-        <IconLink
-          icon={<PiInfo className="h-6 w-6" />}
-          text="About"
-          href="/about"
-        />
-<<<<<<< HEAD
+      <ul className="flex flex-row">
+          <IconLink
+            icon={<PiBinoculars className="h-6 w-6" />}
+            text="Find Properties"
+            href="/find-properties"
+          />
+          <IconLink
+            icon={<PiKey className="h-6 w-6" />}
+            text="Get Access"
+            href="/get-access"
+          />
+          <IconLink
+            icon={<PiTree className="h-6 w-6" />}
+            text="Transform"
+            href="/transform-property"
+          />
+          <IconLink
+            icon={<PiInfo className="h-6 w-6" />}
+            text="About"
+            href="/about"
+          />
       </ul>
-    </NavbarContent>
-  </Navbar>
-=======
       </NavbarContent>
     </Navbar>
   </>
->>>>>>> 129446d8
 );
 
 export default Header;