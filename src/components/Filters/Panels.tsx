'use client';

import React, { FC } from 'react';
import { Card, CardBody } from '@nextui-org/react';
import { Check } from '@phosphor-icons/react';
import {
  access_options,
  PropertyAccess,
  PropertyAccessOption,
} from '@/config/propertyAccessOptions';

type PanelFilterOptions = PropertyAccessOption & {
  alt_description: string;
  dimension: string;
  property: string;
};

type PanelsProps = {
  options: string[] | PropertyAccess[];
  selectedPanelKeys: { [property: string]: string[] };
  aria_describedby_label?: string;
  toggleDimensionForPanel: (dimension: string, property: string) => void;
};

const panel_access_options: Record<
  PropertyAccess | string,
  PanelFilterOptions
> = {
  [PropertyAccess.PRIVATE_LAND_USE]: {
    ...access_options[PropertyAccess.PRIVATE_LAND_USE],
    alt_description:
      'Properties where you could get a "private land use agreement"',
    dimension: 'Private Land Use Agreement',
    property: 'access_process',
  },
  [PropertyAccess.TACTICAL_URBANISM]: {
    ...access_options[PropertyAccess.TACTICAL_URBANISM],
    alt_description:
      'Properties likely safe to quickly clean without express permission',
    dimension: 'Yes',
    property: 'tactical_urbanism',
  },
  [PropertyAccess.BUY_FROM_OWNER]: {
    ...access_options[PropertyAccess.BUY_FROM_OWNER],
    alt_description: 'Properties with a market value under $1,000',
    dimension: 'Buy Property',
    property: 'access_process',
  },
  [PropertyAccess.SIDE_YARD]: {
    ...access_options[PropertyAccess.SIDE_YARD],
    alt_description: 'Properties eligible for the "Side Yard Program"',
    dimension: 'Yes',
    property: 'side_yard_eligible',
  },
  [PropertyAccess.LAND_BANK]: {
    ...access_options[PropertyAccess.LAND_BANK],
    alt_description:
      'Properties available for discount prices from the Land Bank',
    dimension: 'Land Bank',
    property: 'access_process',
  },
  [PropertyAccess.CONSERVATORSHIP]: {
    ...access_options[PropertyAccess.CONSERVATORSHIP],
    alt_description:
      'Abandoned and unsafe properties you can gain through a legal process',
    dimension: 'Yes',
    property: 'conservatorship',
  },
};

const Panels: FC<PanelsProps> = ({
  options,
  selectedPanelKeys,
  toggleDimensionForPanel,
  aria_describedby_label,
}) => {
  const optionPanels = options.map((option, index) => {
    const panel = panel_access_options[option];
    const Icon = panel.icon;
    const isSelected =
      selectedPanelKeys[panel.property] &&
      selectedPanelKeys[panel.property].includes(panel.dimension)
        ? true
        : false;

    return (
      <Card
        key={index}
        role="checkbox"
<<<<<<< HEAD
        aria-checked={isSelected ? "true" : "false"}
        aria-describedby="getAccess"
        className={isSelected ? "panelSelected " : "panelDefault"}
=======
        aria-describedby={aria_describedby_label}
        aria-checked={isSelected ? 'true' : 'false'}
        className={isSelected ? 'panelSelected ' : 'panelDefault'}
>>>>>>> db82d6ac
        isPressable
        onPress={() => toggleDimensionForPanel(panel.dimension, panel.property)}
        shadow="none"
      >
        <CardBody className="flex flex-row justify-between p-[0px]">
          <div className="flex flex-row">
            <div className="mr-3">
              <Icon aria-hidden={true} className="size-8" />
            </div>
            <div className="flex flex-row items-center sm:items-start sm:flex-col lg:flex-row lg:items-center">
              <div className="flex flex-col flex-0">
                <div className="heading-md">{panel.header}</div>
                <div className="body-sm">{panel.alt_description}</div>
              </div>
            </div>
          </div>
          <div>
            {isSelected ? <Check className="self-end size-5" /> : undefined}
          </div>
        </CardBody>
      </Card>
    );
  });

  return <div className="flex flex-col space-y-2">{optionPanels}</div>;
};

export default Panels;<|MERGE_RESOLUTION|>--- conflicted
+++ resolved
@@ -87,15 +87,9 @@
       <Card
         key={index}
         role="checkbox"
-<<<<<<< HEAD
-        aria-checked={isSelected ? "true" : "false"}
-        aria-describedby="getAccess"
-        className={isSelected ? "panelSelected " : "panelDefault"}
-=======
         aria-describedby={aria_describedby_label}
         aria-checked={isSelected ? 'true' : 'false'}
         className={isSelected ? 'panelSelected ' : 'panelDefault'}
->>>>>>> db82d6ac
         isPressable
         onPress={() => toggleDimensionForPanel(panel.dimension, panel.property)}
         shadow="none"
