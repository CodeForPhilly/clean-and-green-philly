'use client';

import React, { FC } from 'react';
import { Card, CardBody } from '@nextui-org/react';
import { Check } from '@phosphor-icons/react';
import {
  access_options,
  PropertyAccess,
  PropertyAccessOption,
} from '@/config/propertyAccessOptions';

type PanelFilterOptions = PropertyAccessOption & {
  alt_description: string;
  dimension: string;
  property: string;
};

type PanelsProps = {
  options: string[] | PropertyAccess[];
  selectedPanelKeys: { [property: string]: string[] };
  toggleDimensionForPanel: (dimension: string, property: string) => void;
};

const panel_access_options: Record<
  PropertyAccess | string,
  PanelFilterOptions
> = {
  [PropertyAccess.PRIVATE_LAND_USE]: {
    ...access_options[PropertyAccess.PRIVATE_LAND_USE],
    alt_description:
      'Properties where you could get a "private land use agreement"',
    dimension: 'Private Land Use Agreement',
    property: 'access_process',
  },
  [PropertyAccess.TACTICAL_URBANISM]: {
    ...access_options[PropertyAccess.TACTICAL_URBANISM],
    alt_description:
      'Properties likely safe to quickly clean without express permission',
    dimension: 'Yes',
    property: 'tactical_urbanism',
  },
  [PropertyAccess.BUY_FROM_OWNER]: {
    ...access_options[PropertyAccess.BUY_FROM_OWNER],
    alt_description: 'Properties with a market value under $1,000',
    dimension: 'Buy Property',
    property: 'access_process',
  },
  [PropertyAccess.SIDE_YARD]: {
    ...access_options[PropertyAccess.SIDE_YARD],
    alt_description: 'Properties eligible for the "Side Yard Program"',
    dimension: 'Yes',
    property: 'side_yard_eligible',
  },
  [PropertyAccess.LAND_BANK]: {
    ...access_options[PropertyAccess.LAND_BANK],
    alt_description:
      'Properties available for discount prices from the Land Bank',
    dimension: 'Land Bank',
    property: 'access_process',
  },
  [PropertyAccess.CONSERVATORSHIP]: {
    ...access_options[PropertyAccess.CONSERVATORSHIP],
    alt_description:
      'Abandoned and unsafe properties you can gain through a legal process',
    dimension: 'Yes',
    property: 'conservatorship',
  },
};

const Panels: FC<PanelsProps> = ({
  options,
  selectedPanelKeys,
  toggleDimensionForPanel,
}) => {
  const optionPanels = options.map((option, index) => {
    const panel = panel_access_options[option];
    const Icon = panel.icon;
    const isSelected =
      selectedPanelKeys[panel.property] &&
      selectedPanelKeys[panel.property].includes(panel.dimension)
        ? true
        : false;

    return (
      <Card
        key={index}
<<<<<<< HEAD
        role="checkbox"
        aria-checked={isSelected ? "true" : "false"}
        className={isSelected ? "panelSelected " : "panelDefault"}
=======
        className={isSelected ? 'panelSelected ' : 'panelDefault'}
>>>>>>> 82166cf8
        isPressable
        onPress={() => toggleDimensionForPanel(panel.dimension, panel.property)}
        shadow="none"
      >
        <CardBody className="flex flex-row justify-between p-[0px]">
          <div className="flex flex-row">
            <div className="mr-3">
              <Icon aria-hidden={true} className="size-8" />
            </div>
            <div className="flex flex-row items-center sm:items-start sm:flex-col lg:flex-row lg:items-center">
              <div className="flex flex-col flex-0">
                <div className="heading-md">{panel.header}</div>
                <div className="body-sm">{panel.alt_description}</div>
              </div>
            </div>
          </div>
          <div>
            {isSelected ? <Check className="self-end size-5" /> : undefined}
          </div>
        </CardBody>
      </Card>
    );
  });

  return <div className="flex flex-col space-y-2">{optionPanels}</div>;
};

export default Panels;<|MERGE_RESOLUTION|>--- conflicted
+++ resolved
@@ -84,13 +84,10 @@
     return (
       <Card
         key={index}
-<<<<<<< HEAD
         role="checkbox"
         aria-checked={isSelected ? "true" : "false"}
         className={isSelected ? "panelSelected " : "panelDefault"}
-=======
-        className={isSelected ? 'panelSelected ' : 'panelDefault'}
->>>>>>> 82166cf8
+
         isPressable
         onPress={() => toggleDimensionForPanel(panel.dimension, panel.property)}
         shadow="none"
