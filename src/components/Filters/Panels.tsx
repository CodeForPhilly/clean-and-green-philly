'use client';

import React, { FC } from 'react';
import { Card, CardBody } from '@nextui-org/react';
import { Check } from '@phosphor-icons/react';
import {
  access_options,
  PropertyAccess,
  PropertyAccessOption,
} from '@/config/propertyAccessOptions';

type PanelFilterOptions = PropertyAccessOption & {
  alt_description: string;
  dimension: string;
  property: string;
};

type PanelsProps = {
  options: string[] | PropertyAccess[];
  selectedPanelKeys: { [property: string]: string[] };
  toggleDimensionForPanel: (dimension: string, property: string) => void;
};

const panel_access_options: Record<
  PropertyAccess | string,
  PanelFilterOptions
> = {
  [PropertyAccess.PRIVATE_LAND_USE]: {
    ...access_options[PropertyAccess.PRIVATE_LAND_USE],
    alt_description:
      'Properties where you could get a "private land use agreement"',
    dimension: 'Private Land Use Agreement',
    property: 'access_process',
  },
  [PropertyAccess.TACTICAL_URBANISM]: {
    ...access_options[PropertyAccess.TACTICAL_URBANISM],
    alt_description:
      'Properties likely safe to quickly clean without express permission',
    dimension: 'Yes',
    property: 'tactical_urbanism',
  },
  [PropertyAccess.BUY_FROM_OWNER]: {
    ...access_options[PropertyAccess.BUY_FROM_OWNER],
    alt_description: 'Properties with a market value under $1,000',
    dimension: 'Buy Property',
    property: 'access_process',
  },
  [PropertyAccess.SIDE_YARD]: {
    ...access_options[PropertyAccess.SIDE_YARD],
    alt_description: 'Properties eligible for the "Side Yard Program"',
    dimension: 'Yes',
    property: 'side_yard_eligible',
  },
  [PropertyAccess.LAND_BANK]: {
    ...access_options[PropertyAccess.LAND_BANK],
    alt_description:
      'Properties available for discount prices from the Land Bank',
    dimension: 'Land Bank',
    property: 'access_process',
  },
  [PropertyAccess.CONSERVATORSHIP]: {
    ...access_options[PropertyAccess.CONSERVATORSHIP],
    alt_description:
      'Abandoned and unsafe properties you can gain through a legal process',
    dimension: 'Yes',
    property: 'conservatorship',
  },
};

const Panels: FC<PanelsProps> = ({
  options,
  selectedPanelKeys,
  toggleDimensionForPanel,
}) => {
  const optionPanels = options.map((option, index) => {
    const panel = panel_access_options[option];
    const Icon = panel.icon;
    const isSelected =
      selectedPanelKeys[panel.property] &&
      selectedPanelKeys[panel.property].includes(panel.dimension)
        ? true
        : false;

    return (
      <Card
        key={index}
<<<<<<< HEAD
        className={isSelected ? 'panelSelected ' : 'panelDefault'}
=======
        role="checkbox"
        aria-checked={isSelected ? "true" : "false"}
        aria-describedby="getAccess"
        className={isSelected ? "panelSelected " : "panelDefault"}
>>>>>>> 16d44087
        isPressable
        onPress={() => toggleDimensionForPanel(panel.dimension, panel.property)}
        shadow="none"
      >
        <CardBody className="flex flex-row justify-between p-[0px]">
          <div className="flex flex-row">
            <div className="mr-3">
              <Icon aria-hidden={true} className="size-8" />
            </div>
            <div className="flex flex-row items-center sm:items-start sm:flex-col lg:flex-row lg:items-center">
              <div className="flex flex-col flex-0">
                <div className="heading-md">{panel.header}</div>
                <div className="body-sm">{panel.alt_description}</div>
              </div>
            </div>
          </div>
          <div>
            {isSelected ? <Check className="self-end size-5" /> : undefined}
          </div>
        </CardBody>
      </Card>
    );
  });

  return <div className="flex flex-col space-y-2">{optionPanels}</div>;
};

export default Panels;<|MERGE_RESOLUTION|>--- conflicted
+++ resolved
@@ -84,14 +84,10 @@
     return (
       <Card
         key={index}
-<<<<<<< HEAD
-        className={isSelected ? 'panelSelected ' : 'panelDefault'}
-=======
         role="checkbox"
         aria-checked={isSelected ? "true" : "false"}
         aria-describedby="getAccess"
         className={isSelected ? "panelSelected " : "panelDefault"}
->>>>>>> 16d44087
         isPressable
         onPress={() => toggleDimensionForPanel(panel.dimension, panel.property)}
         shadow="none"
