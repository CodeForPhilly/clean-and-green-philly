--- conflicted
+++ resolved
@@ -36,17 +36,6 @@
   const [selectedKeys, setSelectedKeys] = useState<string[]>(
     appFilter[property]?.values || []
   );
-<<<<<<< HEAD
-  const [selectedPanelKeys, setSelectedPanelkeys] = useState<{
-    [property: string]: string[];
-  }>({});
-
-  const toggleDimensionForPanel = (
-    dimension: string,
-    panel_property: string
-  ) => {
-    let newSelectedPanelKeys;
-=======
   const initialSelectedPanelKeys = () => {
     let panelKeyObj: {[key: string]: string[]} = {}
     for (const key in appFilter) {
@@ -58,7 +47,6 @@
   
   const toggleDimensionForPanel = (dimension: string, panel_property: string) => {
     let newSelectedPanelKeys
->>>>>>> 9ecd5ae1
     if (selectedPanelKeys[panel_property]) {
       newSelectedPanelKeys = selectedPanelKeys[panel_property].includes(
         dimension
