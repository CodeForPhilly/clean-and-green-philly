--- conflicted
+++ resolved
@@ -19,16 +19,9 @@
 };
 
 const optionsDisplayMapping: OptionDisplayMapping = {
-<<<<<<< HEAD
-  owner_type: {
-    Public: 'Public',
-    'Business (LLC)': 'Business (LLC)',
-    Individual: 'Individual',
-=======
   llc_owner: {
     Yes: "Business",
     No: "Individual",
->>>>>>> 16d44087
   },
 };
 
@@ -44,11 +37,7 @@
     appFilter[property]?.values || []
   );
   const initialSelectedPanelKeys = () => {
-<<<<<<< HEAD
     const panelKeyObj: { [key: string]: string[] } = {};
-=======
-    let panelKeyObj: { [key: string]: string[] } = {};
->>>>>>> 16d44087
     for (const key in appFilter) {
       panelKeyObj[key] = appFilter[key].values;
     }
@@ -157,42 +146,28 @@
           linkFragment: 'priority-method',
         }
       : {
-<<<<<<< HEAD
           desc: 'Find properties based on what we think is the easiest method to get legal access to them, based on the data available to us. ',
           linkFragment: 'access-method',
-=======
-          desc: "Find properties based on what we think is the easiest method to get legal access to them, based on the data available to us. ",
-          linkFragment: "access-method",
->>>>>>> 16d44087
         };
 
   // text-gray-500, 600 ? or #586266 (figma)?
   return (
     <div className="pt-3 pb-6">
       <div className="flex flex-col mb-2">
-<<<<<<< HEAD
-        <h2 className="heading-lg">{display}</h2>
-        {(property === 'get_access' || property === 'priority_level') && (
-=======
         <h2 className="heading-lg" id={filterLabelID}>
           {display}
         </h2>
         {(property === "get_access" || property === "priority_level") && (
->>>>>>> 16d44087
           <p className="body-sm text-gray-500 w-[90%] my-1">
             {filterDescription.desc}
             <a
               href={`/methodology/#${filterDescription.linkFragment}`}
               className="link"
-<<<<<<< HEAD
-              aria-label={`Learn more about ${property === 'priority_level' ? 'priority level' : 'access process'} from our Methodology Page`}
-=======
               aria-label={`Learn more about ${
                 property === "priority_level"
                   ? "priority level"
                   : "access process"
               } from our Methodology Page`}
->>>>>>> 16d44087
             >
               Learn more{' '}
             </a>
