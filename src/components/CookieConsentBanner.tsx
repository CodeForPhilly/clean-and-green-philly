'use client';

<<<<<<< HEAD
import { ThemeButton } from "./ThemeButton";
import { Check, X } from "@phosphor-icons/react";
import { useCookieContext } from "@/context/CookieContext";
import { useEffect, useState, useRef } from "react";
=======
import { ThemeButton } from './ThemeButton';
import { Check, X } from '@phosphor-icons/react';
import { useCookieContext } from '@/context/CookieContext';
import { useEffect, useState } from 'react';
>>>>>>> c13fec84

const CookieConsentBanner = () => {
  const { shouldShowBanner, setShouldAllowCookies, setShouldShowBanner } =
    useCookieContext();

  const bannerRef = useRef<HTMLDivElement>(null);
  const inputRef = useRef<HTMLInputElement>(null);

  const [isClientSide, setIsClientSide] = useState(false);

  useEffect(() => {
    // Ensure accessing localStorage only runs on the client side.
    setIsClientSide(true);
  }, []);

  const onClickButton = (shouldSaveCookies: boolean) => {
    setShouldAllowCookies(shouldSaveCookies);
    setShouldShowBanner(false);
  };

  useEffect(() => {
    // Focus on the banner when it becomes visible
    if (shouldShowBanner && bannerRef.current) {
      // Use setTimeout to ensure focus is applied after DOM updates
      setTimeout(() => {
        bannerRef.current?.focus();
      }, 0);
    }
  }, [shouldShowBanner]); // Trigger focus when shouldShowBanner changes

  if (!isClientSide) return null;

  return (
    <div
      role="region"
      tabIndex={-1} // Make the div focusable
      ref={bannerRef} // Attach the ref to the banner
      aria-labelledby="cookie_heading"
      className={`${
        shouldShowBanner
          ? 'md:flex fixed inset-x-0 bottom-0 z-20 justify-between bg-blue-200 p-4 sm:p-6'
          : 'hidden'
      }`}
    >
      <div>
        <h2 className="heading-md" id="cookie_heading">
          Can we store cookies to your browser?
        </h2>
        <div className="body-sm">
          <p>
            This provides you a nice experience preserving your filtering, your
            position on the map and your property saved list.
          </p>
        </div>
      </div>

      <div className="flex justify-end gap-2 pt-4 sm:pt-0">
        <div className="flex flex-none items-center gap-x-2">
          <ThemeButton
            tabIndex={1}
            color="tertiary"
            label="Decline"
            startContent={<X />}
            onPress={() => onClickButton(false)}
          />

          <ThemeButton
            tabIndex={2}
            color="primary"
            label="Accept"
            startContent={<Check />}
            onPress={() => onClickButton(true)}
          />
        </div>
      </div>
    </div>
  );
};

export default CookieConsentBanner;<|MERGE_RESOLUTION|>--- conflicted
+++ resolved
@@ -1,16 +1,9 @@
 'use client';
 
-<<<<<<< HEAD
-import { ThemeButton } from "./ThemeButton";
-import { Check, X } from "@phosphor-icons/react";
-import { useCookieContext } from "@/context/CookieContext";
-import { useEffect, useState, useRef } from "react";
-=======
 import { ThemeButton } from './ThemeButton';
 import { Check, X } from '@phosphor-icons/react';
 import { useCookieContext } from '@/context/CookieContext';
 import { useEffect, useState } from 'react';
->>>>>>> c13fec84
 
 const CookieConsentBanner = () => {
   const { shouldShowBanner, setShouldAllowCookies, setShouldShowBanner } =
