import {
  Navbar,
  NavbarContent,
  NavbarBrand,
  NavbarItem,
  Dropdown,
  DropdownTrigger,
  DropdownMenu,
  DropdownItem,
  Button,
} from "@nextui-org/react";
import IconLink from "./IconLink";
import Link from 'next/link';
import Image from 'next/image'
import {
  MapPinIcon,
  InformationCircleIcon,
  HandRaisedIcon,
} from "@heroicons/react/20/solid";

<<<<<<< HEAD
const navbarButtons = [
  {
    icon: <MapPinIcon />,
    text: "Find Properties",
    href: "/map",
  },
  // Removed the Take Action button here since it will be replaced with a dropdown
  {
    icon: <InformationCircleIcon />,
    text: "About",
    href: "/about",
  },
];



const Header = () => (
  <Navbar maxWidth="full" position="sticky">
    <NavbarContent className="hidden sm:flex basis-1/5 sm:basis-full " style={{ paddingTop: '16px', paddingLeft: '32px'}} justify="start">
=======
const Header = () => (
  <Navbar maxWidth="full" position="sticky" height="auto" isBordered>
    <NavbarContent className="hidden sm:flex basis-1/5 sm:basis-full" style={{ paddingTop: '16px', paddingBottom: '16px', paddingLeft: '32px'}} justify="start">
>>>>>>> 362d14a3
      <NavbarBrand>
        <Link href="/"> 
            <Image 
              src="/logo.svg"
              alt="Clean & Green Philly Logo"
              width={112} 
              height={67}
            />
        </Link>
      </NavbarBrand>
    </NavbarContent>

    <NavbarContent
      className="hidden sm:flex basis-1/5 sm:basis-full"
      justify="end"
    >
      {/* Find Properties */}
      <NavbarItem key="Find Properties">
        <IconLink icon={<MapIcon />} text="Find Properties" href="/map" />
      </NavbarItem>

      {/* Dropdown for Take Action */}
      <Dropdown>
        <DropdownTrigger>
          <Button size="md" className="flex items-center hover:text-blue-500 hover:underline bg-white">
            <HandRaisedIcon className="h-6 w-6" aria-hidden="true" />
            Take Action
          </Button>
        </DropdownTrigger>
        <DropdownMenu aria-label="Take Action">
          <DropdownItem key="get-access">
            <Link href="/get-access">Get Access</Link>
          </DropdownItem>
          <DropdownItem key="transform-property">
            <Link href="/transform-property">Transform a Property</Link>
          </DropdownItem>
        </DropdownMenu>
      </Dropdown>

      {/* Dropdown for About */}
            <Dropdown>
        <DropdownTrigger>
          <Button size="md" className="flex items-center hover:text-blue-500 hover:underline bg-white">
            <InformationCircleIcon className="h-6 w-6" aria-hidden="true" />
            About
          </Button>
        </DropdownTrigger>
        <DropdownMenu aria-label="Overview">
          <DropdownItem key="about">
            <Link href="/about">Overview</Link>
          </DropdownItem>
          <DropdownItem key="methodology">
            <Link href="/methodology">Methodology</Link>
          </DropdownItem>
        </DropdownMenu>
      </Dropdown>
    </NavbarContent>
  </Navbar>
);

export default Header;
<|MERGE_RESOLUTION|>--- conflicted
+++ resolved
@@ -18,7 +18,6 @@
   HandRaisedIcon,
 } from "@heroicons/react/20/solid";
 
-<<<<<<< HEAD
 const navbarButtons = [
   {
     icon: <MapPinIcon />,
@@ -33,16 +32,9 @@
   },
 ];
 
-
-
 const Header = () => (
   <Navbar maxWidth="full" position="sticky">
     <NavbarContent className="hidden sm:flex basis-1/5 sm:basis-full " style={{ paddingTop: '16px', paddingLeft: '32px'}} justify="start">
-=======
-const Header = () => (
-  <Navbar maxWidth="full" position="sticky" height="auto" isBordered>
-    <NavbarContent className="hidden sm:flex basis-1/5 sm:basis-full" style={{ paddingTop: '16px', paddingBottom: '16px', paddingLeft: '32px'}} justify="start">
->>>>>>> 362d14a3
       <NavbarBrand>
         <Link href="/"> 
             <Image 
