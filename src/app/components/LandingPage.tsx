import { Button, Link, Image } from "@nextui-org/react";
import { ArrowRightIcon } from "@heroicons/react/20/solid";

const images = [
  {
    src: "/dirtyLot.jpg",
    alt: "Dirty lot in Philadelphia",
  },
  {
    src: "/cleaningLot.jpg",
    alt: "Cleaning lot in Philadelphia",
  },
  {
    src: "/greenedLot.jpg",
    alt: "Greened lot in Philadelphia",
  },
];

const LandingPage = () => (
  <div className=" mx-auto px-4">
    <div className="flex flex-col md:flex-row justify-between items-start md:items-center my-10">
      <div className="text-left pr-10">
        <h1 className="text-green-600 text-xl md:text-2xl lg:text-5xl font-thin  md:leading-[3rem]">
          <span className="block leading-tight">
            Cleaning and greening vacant <br/> properties can{" "}
            <span className="font-extrabold">reduce gun violence</span> in <br/> neighborhoods <span className="font-extrabold">by as much as 29%.</span>
          </span>
        </h1>
      </div>
      <div className="flex flex-col justify-between items-end px-8">
        <div className="text-gray-700 mb-4">
          {/* Responsive paragraphs */}
          <p className="hidden md:block text-2xl">
            This tool can empower anyone to <br /> find properties that would make a <br /> significant impact in Philadelphia <br /> and take action.
          </p>
        </div>
        <div className="px-16 space-x-2">
          <Link href="/map">
<<<<<<< HEAD
          <button type="button" className="text-white bg-green-600 hover:bg-green-900 focus:ring-4 focus:outline-none focus:ring-green-600 font-medium rounded-lg text-sm px-5 py-2.5 text-center inline-flex items-center dark:bg-green-600 dark:hover:bg-green-600 dark:focus:ring-green-600">
          <svg className="rtl:rotate-180 w-4 h-4 m-2" aria-hidden="true" xmlns="http://www.w3.org/2000/svg" fill="none" viewBox="0 0 14 10">
            <path stroke="currentColor" stroke-linecap="round" stroke-linejoin="round" stroke-width="2" d="M1 5h12m0 0L9 1m4 4L9 9"/>
            </svg>
            <text>
            Find properties
            </text>
          </button>
          </Link>
          <Link href="/about">
          <button type="button" className="border bg-slate-200  hover:bg-slate-400 focus:ring-4 focus:outline-none focus:ring-slate-600 font-medium rounded-lg text-sm px-5 py-2.5 text-center inline-flex items-center">
          <svg className="rtl:rotate-180 w-4 h-4 m-2" aria-hidden="true" xmlns="http://www.w3.org/2000/svg" fill="grey" viewBox="0 0 14 10">
          <path stroke="grey" stroke-linecap="round" stroke-linejoin="round" stroke-width="2" d="M1 5h12m0 0L9 1m4 4L9 9"/>
          </svg>
          <text className="text-slate-500">Learn more</text>
          </button>
=======
            <Button size="md" className="bg-green-600 text-white">
              <ArrowRightIcon className="w-5 h-5" />
              Find properties
            </Button>
          </Link>
          <Link href="/about">
            <Button size="md"className="bg-transparent border border-green-600 text-green-600"
            >
              <ArrowRightIcon className="w-5 h-5" />
              Learn more
            </Button>
>>>>>>> 42f8aa95
          </Link>
        </div>
      </div>
    </div>
    <div className="grid grid-cols-1 md:grid-cols-3 gap-4">
      {images.map(({ src, alt }) => (
        <Image
          key={src}
          src={src}
          alt={alt}
          width="100%"
          height="auto"
          radius="none"
        />
      ))}
    </div>
  </div>
);

export default LandingPage;<|MERGE_RESOLUTION|>--- conflicted
+++ resolved
@@ -36,7 +36,6 @@
         </div>
         <div className="px-16 space-x-2">
           <Link href="/map">
-<<<<<<< HEAD
           <button type="button" className="text-white bg-green-600 hover:bg-green-900 focus:ring-4 focus:outline-none focus:ring-green-600 font-medium rounded-lg text-sm px-5 py-2.5 text-center inline-flex items-center dark:bg-green-600 dark:hover:bg-green-600 dark:focus:ring-green-600">
           <svg className="rtl:rotate-180 w-4 h-4 m-2" aria-hidden="true" xmlns="http://www.w3.org/2000/svg" fill="none" viewBox="0 0 14 10">
             <path stroke="currentColor" stroke-linecap="round" stroke-linejoin="round" stroke-width="2" d="M1 5h12m0 0L9 1m4 4L9 9"/>
@@ -53,19 +52,6 @@
           </svg>
           <text className="text-slate-500">Learn more</text>
           </button>
-=======
-            <Button size="md" className="bg-green-600 text-white">
-              <ArrowRightIcon className="w-5 h-5" />
-              Find properties
-            </Button>
-          </Link>
-          <Link href="/about">
-            <Button size="md"className="bg-transparent border border-green-600 text-green-600"
-            >
-              <ArrowRightIcon className="w-5 h-5" />
-              Learn more
-            </Button>
->>>>>>> 42f8aa95
           </Link>
         </div>
       </div>
