import React from "react";
import { Button, Tooltip } from "@nextui-org/react";
import { BarClickOptions } from "@/app/map/page";
import { DownloadSimple, Funnel, Table } from "@phosphor-icons/react";

type SidePanelControlBarProps = {
  currentView: BarClickOptions;
  setCurrentView: (view: BarClickOptions) => void;
  featureCount: number;
};

const SearchBarComponent: React.FC<SidePanelControlBarProps> = ({
  currentView,
  setCurrentView,
  featureCount,
}) => {
  const handleClick = (view: BarClickOptions) => {
    if (view === currentView) {
      setCurrentView("detail");
    } else {
      setCurrentView(view);
    }
  };

  const toggleDetailView = () => {
    setCurrentView(currentView === "detail" ? "list" : "detail");
  };

  return (
    <div className="flex justify-between items-center bg-white p-2 h-12">
      {/* Left-aligned content: Total Properties in View */}
      <div className="px-4 py-2">
        <p className="text-md">
<<<<<<< HEAD
          <span className="font-bold">
            {featuresInView.length.toLocaleString()}
          </span>{" "}
          Properties in View
=======
          <span className="font-bold">{featureCount}</span> Properties in View
>>>>>>> 585faecd
        </p>
      </div>

      {/* Right-aligned content: Buttons */}
      <div className="flex items-center space-x-2">
        <Button
          onClick={() => handleClick("filter")}
          startContent={<Funnel className="h-6 w-6" />}
          className="bg-white"
        >
          Filter
        </Button>

        <Tooltip content="View" showArrow color="primary">
          <Button
            onClick={() => handleClick("detail")}
            startContent={<Table className="h-6 w-6" />}
            className="bg-white"
          ></Button>
        </Tooltip>

        <Tooltip content="Download" showArrow color="primary">
          <Button
            onClick={() => handleClick("download")}
            startContent={<DownloadSimple className="h-6 w-6" />}
            className="bg-white"
          ></Button>
        </Tooltip>
      </div>
    </div>
  );
};

export default SearchBarComponent;<|MERGE_RESOLUTION|>--- conflicted
+++ resolved
@@ -31,14 +31,7 @@
       {/* Left-aligned content: Total Properties in View */}
       <div className="px-4 py-2">
         <p className="text-md">
-<<<<<<< HEAD
-          <span className="font-bold">
-            {featuresInView.length.toLocaleString()}
-          </span>{" "}
-          Properties in View
-=======
           <span className="font-bold">{featureCount}</span> Properties in View
->>>>>>> 585faecd
         </p>
       </div>
 
