--- conflicted
+++ resolved
@@ -1,9 +1,7 @@
 import { Button } from "@nextui-org/react";
 import { MapboxGeoJSONFeature } from "mapbox-gl";
 import Image from "next/image";
-<<<<<<< HEAD
 import { ArrowLeft, ArrowSquareOut } from "@phosphor-icons/react";
-=======
 import {
   ArrowSquareOut,
   HandWaving,
@@ -14,7 +12,6 @@
   PiggyBank,
 } from "@phosphor-icons/react";
 import SinglePropertyInfoCard from "./SinglePropertyInfoCard";
->>>>>>> 585faecd
 
 interface PropertyDetailProps {
   property: MapboxGeoJSONFeature | null;
@@ -99,34 +96,6 @@
       </div>
       <div className="py-4 px-2">
         <div className="flex justify-between content-center">
-<<<<<<< HEAD
-          <h2 className="font-bold text-2xl">{addressTitle}</h2>
-          <div
-            className="flex items-center space-x-2"
-            style={{ textAlign: "left" }}
-          >
-            <Button
-              as="a"
-              href={atlasUrl}
-              target="_blank"
-              rel="noopener noreferrer"
-              style={{
-                backgroundColor: "white",
-              }}
-            >
-              Atlas
-              <ArrowSquareOut color="#3D3D3D" size={24} />
-            </Button>
-          </div>
-        </div>
-      </div>
-      <table className="w-full">
-        <tbody
-          style={{
-            fontSize: "16px",
-          }}
-        >
-=======
           <h2 className="font-bold text-2xl">{address}</h2>
           <div>
             <a
@@ -145,7 +114,6 @@
 
       <table className="w-full mb-3">
         <tbody>
->>>>>>> 585faecd
           <tr>
             <th scope="row" className="table-cell w-3/12">
               Suggested Priority
