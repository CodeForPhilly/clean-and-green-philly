--- conflicted
+++ resolved
@@ -219,8 +219,6 @@
   display: none;
 }
 
-<<<<<<< HEAD
-=======
 /* shift map search bar down and to the left 20px */
 
 #main .maplibregl-ctrl-top-right {
@@ -228,7 +226,6 @@
   right: 20px;
 }
 
->>>>>>> 73c4fecd
 /* Remove white background on menu item to display active page state */
 a .bg-color-none {
   background-color: none;
