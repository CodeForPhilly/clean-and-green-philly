## Env files
.env
data.env

## Data
/notebooks/.ipynb_checkpoints/
.idea
data/src/tmp
.DS_Store
/data/src/local_outputs/
/data/notebooks/
/data/reports/

## App

# dependencies
/node_modules
/.pnp
.pnp.js

# testing
/coverage

# next.js
/.next/
/out/

# production
/build

# misc
.DS_Store
*.pem
.vscode

# debug
npm-debug.log*
yarn-debug.log*
yarn-error.log*

# local env files
.env*.local

# vercel
.vercel

# typescript
*.tsbuildinfo
next-env.d.ts

# generated tiles
*/tiles/*

y/
cleanandgreenphilly_gcloud_bucket/

# personal service account key for GCP
data/src/app/service-account-key.json

# compiled python files
<<<<<<< HEAD
*.pyc
=======
*.pyc

# awkde build files
data/src/awkde/build/
tmp/

# Local python development files
.python-version
>>>>>>> 19e9b8fd
<|MERGE_RESOLUTION|>--- conflicted
+++ resolved
@@ -58,15 +58,9 @@
 data/src/app/service-account-key.json
 
 # compiled python files
-<<<<<<< HEAD
-*.pyc
-=======
 *.pyc
 
-# awkde build files
-data/src/awkde/build/
 tmp/
 
 # Local python development files
-.python-version
->>>>>>> 19e9b8fd
+.python-version