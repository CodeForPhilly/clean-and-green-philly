{
  "projectName": "vacant-lots-proj",
  "projectOwner": "CodeForPhilly",
  "files": [
    "README.md"
  ],
  "commitType": "docs",
  "commitConvention": "angular",
  "contributorsPerLine": 7,
  "contributors": [
    {
      "login": "nlebovits",
      "name": "Nissim Lebovits",
      "avatar_url": "https://avatars.githubusercontent.com/u/111617674?v=4",
      "profile": "https://github.com/nlebovits",
      "contributions": [
        "doc",
        "code",
        "content",
        "data",
        "fundingFinding",
        "maintenance",
        "projectManagement",
        "research"
      ]
    },
    {
      "login": "Kenny4297",
      "name": "Kedgard Cordero",
      "avatar_url": "https://avatars.githubusercontent.com/u/97119018?v=4",
      "profile": "https://kedgard-cordero.netlify.app",
      "contributions": [
        "code"
      ]
    },
    {
      "login": "brandonfcohen1",
      "name": "Brandon Cohen",
      "avatar_url": "https://avatars.githubusercontent.com/u/2308834?v=4",
      "profile": "https://github.com/brandonfcohen1",
      "contributions": [
        "code",
        "doc",
        "infra"
      ]
    },
    {
      "login": "jroper-scottlogic",
      "name": "Jack Roper",
      "avatar_url": "https://avatars.githubusercontent.com/u/125047199?v=4",
      "profile": "https://github.com/jroper-scottlogic",
      "contributions": [
        "code"
      ]
    },
    {
      "login": "willonabike",
      "name": "Will",
      "avatar_url": "https://avatars.githubusercontent.com/u/1652510?v=4",
      "profile": "http://coroflot.com/willonabike",
      "contributions": [
        "research",
        "design"
      ]
    },
    {
      "login": "thansidwell",
      "name": "Nathaniel Sidwell",
      "avatar_url": "https://avatars.githubusercontent.com/u/1965986?v=4",
      "profile": "https://github.com/thansidwell",
      "contributions": [
        "design",
        "research"
      ]
    },
    {
      "login": "marvieqa",
      "name": "Marvie Mulder",
      "avatar_url": "https://avatars.githubusercontent.com/u/102739972?v=4",
      "profile": "https://github.com/marvieqa",
      "contributions": [
        "a11y"
      ]
    },
    {
      "login": "markgoetz",
      "name": "Mark Goetz",
      "avatar_url": "https://avatars.githubusercontent.com/u/4121678?v=4",
      "profile": "http://markandrewgoetz.com",
      "contributions": [
        "code"
      ]
    },
    {
      "login": "bacitracin",
      "name": "Tracy Tran",
      "avatar_url": "https://avatars.githubusercontent.com/u/7329799?v=4",
      "profile": "https://www.linkedin.com/in/tracyctran/",
      "contributions": [
        "a11y"
      ]
    },
    {
      "login": "19ewalker",
      "name": "Elizabeth Walker",
      "avatar_url": "https://avatars.githubusercontent.com/u/44076192?v=4",
      "profile": "http://elizabethwalker.site",
      "contributions": [
        "code"
      ]
    },
    {
      "login": "AZBL",
      "name": "Alex Byrd-Leitner",
      "avatar_url": "https://avatars.githubusercontent.com/u/111008425?v=4",
      "profile": "https://alexbyrdleitner-portfolio.netlify.app/",
      "contributions": [
        "code",
        "a11y"
      ]
    },
    {
      "login": "gturmel",
      "name": "Greg Turmel",
      "avatar_url": "https://avatars.githubusercontent.com/u/16137908?v=4",
      "profile": "https://github.com/gturmel",
      "contributions": [
        "code"
      ]
    },
    {
<<<<<<< HEAD
      "login": "jgaye",
      "name": "Julien Gaye",
      "avatar_url": "https://avatars.githubusercontent.com/u/4049458?v=4",
      "profile": "https://github.com/jgaye",
      "contributions": [
        "code"
=======
      "login": "BayLadyCoder",
      "name": "Bay Chairangsaris",
      "avatar_url": "https://avatars.githubusercontent.com/u/33296817?v=4",
      "profile": "https://github.com/BayLadyCoder",
      "contributions": [
        "code",
        "doc"
>>>>>>> b977d9f3
      ]
    }
  ]
}<|MERGE_RESOLUTION|>--- conflicted
+++ resolved
@@ -129,14 +129,14 @@
       ]
     },
     {
-<<<<<<< HEAD
       "login": "jgaye",
       "name": "Julien Gaye",
       "avatar_url": "https://avatars.githubusercontent.com/u/4049458?v=4",
       "profile": "https://github.com/jgaye",
       "contributions": [
         "code"
-=======
+      ]
+    },
       "login": "BayLadyCoder",
       "name": "Bay Chairangsaris",
       "avatar_url": "https://avatars.githubusercontent.com/u/33296817?v=4",
@@ -144,7 +144,6 @@
       "contributions": [
         "code",
         "doc"
->>>>>>> b977d9f3
       ]
     }
   ]
