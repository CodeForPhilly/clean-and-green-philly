# Setup Instructions

## Overview

If you plan to contribute to the data wrangling and database management on this project and need to run the Python script, follow the installation and setup instructions below.

## Setup

### Fork the Repository

1. Navigate to [our GitHub repository](https://github.com/CodeForPhilly/clean-and-green-philly).
2. Create a fork of the repository by clicking the "Fork" button in the top right corner of the page.
3. Clone your fork of the repository to your local machine using `git clone`.

**Note:** Keep your fork up to date with the original repository by following the instructions [here](https://docs.github.com/en/get-started/quickstart/fork-a-repo#keep-your-fork-synced).

### Set Environment Variables

The project requires specific and sensitive information to run, which should be stored in the user's development environment rather than in source control. Here are instructions for setting environment variables locally on your machine or using a `.env` file.

#### Using a .env File

<<<<<<< HEAD
1. Create a file named `.env` in the `/data` subdirectory of your project.
2. Add the following environment variables to the `.env` file:
=======
For Windows, you can set environmental variables under System -> Advanced or you can download a terminal emulator such as [Git Bash](https://gitforwindows.org/) and follow the instructions for Mac and Linux above.  A terminal emulator is recommended.
>>>>>>> 00fb39b8

```sh
POSTGRES_PASSWORD=a-strong-password-here
VACANT_LOTS_DB=postgresql://postgres:${POSTGRES_PASSWORD}@localhost:5433/vacantlotdb
```

All local environment variables will be passed through to docker-compose, so if you have them set up in the `.env` file, you should not need to hard-code them elsewhere.

#### Setting Environment Variables Locally

<<<<<<< HEAD
For Mac and Linux, you can permanently store the environment variables in your command line shell's configuration file, e.g., `~/.bashrc`, `~/.bash_profile`, `~/.zshrc`, or `~/.profile`. Add a line `export VAR_NAME=VALUE` in your file and run `source <file>` to read it in when newly created. Any new shells will automatically have the new environment.

For Windows, you can set environment variables under System -> Advanced or you can download a terminal emulator such as [Git Bash](https://gitforwindows.org/) and follow the instructions for Mac and Linux above. A terminal emulator is recommended.

```sh
export POSTGRES_PASSWORD=a-strong-password-here
export VACANT_LOTS_DB=postgresql://postgres:${POSTGRES_PASSWORD}@localhost:5433/vacantlotdb
```

All of your local environment variables will be passed through to docker-compose, so if you have them locally, you should not have to hard-code them.
=======
Create an environmental variable called `POSTGRES_PASSWORD` and set its value to a new, strong password to use for your local postgres installation in Docker.  After that, add the below variable to configure the full postgres connection string:
`VACANT_LOTS_DB="postgresql://postgres:${POSTGRES_PASSWORD}@localhost:5433/vacantlotdb"`
>>>>>>> 00fb39b8

### Docker Build

Docker is a platform that allows you to containerize and run applications in isolated environments, making it easier to manage dependencies and ensure consistent deployments. Download the [latest version of Docker Desktop for your operating system](https://www.docker.com/products/docker-desktop/).

<<<<<<< HEAD
We use [docker compose](https://docs.docker.com/compose/) to manage the backend Docker services. The `data/docker compose.yaml` file defines the services. The only service that runs perpetually in Docker is `postgres`. The other services are one-time batch jobs to build the data sets.

1. The first time you set up your backend, or any time either of the two Docker files change, build the Docker services by running:
=======
We use [docker-compose](https://docs.docker.com/compose/) to manage the backend Docker services.  The `data/docker-compose.yml` file defines the services.  The only service that runs perpetually in Docker is `postgres`.  The other services are one-time batch jobs to build the data sets.
>>>>>>> 00fb39b8

   ```sh
   docker compose build
   ```

2. When this has finished, also run:

   ```sh
   docker compose build postgres
   ```

3. When both processes have finished, connect to the PG database in the container by running:
   ```sh
   docker compose up -d postgres
   ```

For first-time runs, set `FORCE_RELOAD=True` in `config.py` and optionally `log_level: int = logging.DEBUG` to get more verbose output.

All Docker commands should be run from the `data/` directory. There is one main `Dockerfile` for the batch scripts and one called `Dockerfile-pg` for the PostgreSQL and postgis installation. There is also a file called `init_pg.sql` that is run one time by Docker when the postgres data volume is empty to create the database and install postgis. You should not have to touch any of the above three files.

#### Windows

1. Make sure Docker is running by opening the Docker Desktop app.
2. Open the command prompt. Navigate to the location of the `clean-and-green-philly` repository. Run `cd data` and then `docker compose run vacant-lots-proj`.
3. When the script is done running, you’ll get a notification. When you’re done, to shut off the Docker container (which uses memory), run `docker compose down`.

#### Linux

1. In the terminal, navigate to your repository location using `cd path/to/clean-and-green-philly`. Then run `cd data` to move into the `data` directory.
2. Run `docker compose run vacant-lots-proj`. Enter your password if requested. If you run into an error message related to "KEY_ID" or something similar, you may have to do the following:
   - Hard-code your `VACANT_LOTS_DB` variable in `docker compose.yml`.

The backend also works on WSL Ubuntu running Docker for Linux on Windows 10.

3. When you're finished, and you want to shut down the Docker container, run `docker compose down`.

#### macOS

In the terminal, use the `cd` command to navigate to your repository location, and then into the `data` directory. Run `docker compose run vacant-lots-proj`. This command starts Docker Compose and sets up your environment as defined in your `docker compose.yml` file. When you're finished and want to shut down the Docker containers, run `docker compose down`.

### PostgreSQL

[PostgreSQL](https://www.postgresql.org/) AKA postgres, pg, psql is an open-source relational database management system. It is used in this project only by the data load script to stage data and by the data diff process to compare new data with backed up data. It is not needed by the front-end to run. We run Postgres with the [Postgis](https://postgis.net/) extension for geospatial data in a Docker container.

We are running postgres on the non-standard port 5433 instead of the default of 5432.  This is so our Docker postgres will not conflict with any native postgres already running on the developer's PC.

To start the postgres Docker container, run:

```sh
docker compose up -d postgres
```

You can access the psql command line in your container to work with the database with this command:

```sh
docker exec -it cagp-postgres psql -U postgres -d vacantlotdb
```

To stop the postgres container run:

```sh
docker compose down postgres
```

## Python Development

You can set up your local Python environment so you can develop and run the backend `script.py` and create and run unit tests outside of Docker. Build your local environment to match what is defined in the `Dockerfile`. Install the same python version as is in the Dockerfile, using `pyenv` to manage multiple distributions if needed. Use `pipenv` to create a virtual environment. Install the pip dependencies that are defined in the `Pipfile` into your virtual environment. Install the executables with `apt-get`. Now you can develop in Python in your terminal and IDE and run unit tests with `pytest`.

## Configuration

There are numerous configuration variables in `data/src/config/config.py`. See the documentation in that file for each variable. You will also have to set up environmental variables for keys and database connection parameters as defined throughout this document.

There are the following secrets that may be securely shared with you by the project leads:

- The password for the project's Google account to access the cloud platform. For development purposes, you can work in your personal cloud account, see the GCP section below.
- The Slack API key to post diff reports to the project Slack via the messenger bot. See the 'Backup and difference reporting' section below. You can set up your own Slack bot for your personal workspace and use that API key for local testing. See [this link](https://www.datacamp.com/tutorial/how-to-send-slack-messages-with-python) for instructions or do a Google search on how to do it.

#### Making code changes

Changes to our codebase should always address an [issue](https://github.com/CodeForPhilly/vacant-lots-proj/issues) and need to be requested to be merged by submitting a pull request that will be reviewed by at least the team lead or tech lead.

#### Formatting

Format all python files by running:

```sh
docker compose run formatter
```

#### Google Cloud (GCP)

The map data is converted to the [pmtiles](https://docs.protomaps.com/pmtiles/) format and served from Google Cloud. For access to production credentials, contact the project lead.

You can run the tile build locally with `docker compose run vacant-lots-proj` to create a tile file and upload it to your own GCP bucket. First, create your own GCP account using their free trial. You will need to create the following assets in your GCP account and configure them in the environment variables in the `.env` file:

1. Under APIs and Services -> Credentials, create an API key and put that in the CLEAN_GREEN_GOOGLE_KEY variable.
2. Under APIs and Services -> Credentials, create a service account. After you create the service account you will download the service account private key file named like encoded-keyword-ddd-xxx.json. Copy that to `~/.config/gcloud/application_default_credentials.json`. This path is specified by default in the volumes section of the docker compose file.
3. Go to Cloud storage -> Buckets and create a new bucket. Name it logically, e.g. cleanandgreenphl-{your_initials}. It has to be globally unique. Grant access to at least write to the bucket to your service account. Put your bucket name in the GOOGLE_CLOUD_BUCKET_NAME variable. Make sure the tiles file in your bucket is publicly accessible by following Google's instructions online.

Your `/data/.env` file should now look like this:

```sh
POSTGRES_PASSWORD=a-strong-password-here
VACANT_LOTS_DB=postgresql://postgres:${POSTGRES_PASSWORD}@localhost:5433/vacantlotdb
CLEAN_GREEN_GOOGLE_KEY=your-api-key-here
GOOGLE_CLOUD_BUCKET_NAME=your-bucket-name-here
```

The python script loads the tiles to Google Cloud as `vacant_properties_tiles_staging.pmtiles`. You can check this tileset by changing the config setting on the frontend `useStagingTiles` to `true`. If the tiles look OK, manually change the name in Google Cloud to remove the `_staging` and archive the previous copy.

#### Google Streetview

To update streetview images, after running the full data script run:

```sh
docker compose run streetview
```

The script should only load new images that aren't in the bucket already (new properties added to list).

#### Backup and difference reporting

Whenever the data load script is run in force reload mode, the old data set is backed up and a report of any differences is sent to the team via Slack. Differences in data are calculated using the [data-diff](https://github.com/datafold/data-diff) package. See [issue 520](https://github.com/CodeForPhilly/clean-and-green-philly/issues/520) in Github.

Backups are done in PostgreSQL in the vacantlotsdb database by copying the whole public schema to a backup schema named backup\_{timestamp}. Besides the original tables, the backup schema includes a '{table_name}\_diff' table with details of the differences from data-diff for each table.

Backup schemas are only kept for one year by default. Backup schemas older than a year are deleted at the end of the load script.

After all runs of the back-end script, the tiles file is backed up to the backup/ directory in the GCP bucket with a timestamp. If the main tiles file ever gets corrupted, it can be rolled back to a backup file.

When a diff is performed, an html file of the contents of the '{table_name}\_diff' table is generated for each table and uploaded to the public GCP bucket so it can be viewed in a web browser. The location of the html files is in the format: https://storage.googleapis.com/cleanandgreenphl/diff/{backup_timestamp}/{table_name}.html The link to the detail diff page is included in the Slack report message.

The `CAGP_SLACK_API_TOKEN` environmental variable must be set with the API key for the Slack app that can write messages to the channel as configured in the config.py `report_to_slack_channel` variable.

The report will also be emailed to any emails configured in the config.py `report_to_email` variable.

# Production script execution

The job to reload the backend data has been scheduled in the Google Cloud to run on a weekly basis.

A virtual machine running Debian Linux named `backend` is set up in the compute engine of the CAGP GCP account.  The staging branch of the git project has been cloned here into the home directory of the `cleanandgreenphl` user.  All required software such as docker and git has been installed on this vm.

To access the Linux terminal of this vm instance via SSH you can use the 'SSH-in-browser' GCP tool on the web.  Go to Compute Engine -> VM instances and select SSH next to the `backend` instance, then select 'Open in browser window'.

You can also connect to the vm with the terminal ssh client on your pc.  This is recommended for more advanced use cases as the web UI is limited.  To set this up, follow the steps below:
- In GCP, go to IAM and Admin -> Service Accounts -> Keys and click on the `1065311260334-compute@developer.gserviceaccount.com	` account.
- Click 'Add key'.  You can only download the service account JSON key file when you create a key so you will have to create a new key.    Select 'JSON' and save the .json file to your local machine.
- Download and install the [Google Cloud Command Line Interface (CLI)](https://cloud.google.com/sdk/docs/install) for your OS.
- In your terminal, navigate to the folder with your saved .json file.  Run the command:
`gcloud auth activate-service-account --key-file=your-key.json`
- Now you can ssh into the vm with:
`gcloud compute ssh --zone "us-east1-b" "cleanandgreenphl@backend" --project "clean-and-green-philly"`
- You will land in the home directory of the `cleanandgreenphl` user.  The project has been cloned to this directory.

The job to regenerate and upload the tiles file and street images to the GCP bucket has been scheduled in `cron` to run weekly on Wednesday at 5 AM.  You can run `crontab -l` to see the job.  Currently it looks like this:

`0 5 * * 3 . /home/cleanandgreenphl/.cagp_env && cd clean-and-green-philly/data && docker compose run vacant-lots-proj && docker compose run streetview`

The specific production environmental variables are stored in `/home/cleanandgreenphl/.cagp_env`.  Some variables in the `data/src/config/config.py` project file have been edited locally for the scheduled run.  Be careful when running this job in this environment because the production web site could be affected.

The message with the diff report will be sent to the `clean-and-green-philly-back-end` Slack channel.

To troubleshoot any errors you can look at the docker logs of the last run container. e.g.:
`docker logs data-vacant-lots-proj-run-8c5e7639c386 | grep -i error`

<|MERGE_RESOLUTION|>--- conflicted
+++ resolved
@@ -20,12 +20,8 @@
 
 #### Using a .env File
 
-<<<<<<< HEAD
 1. Create a file named `.env` in the `/data` subdirectory of your project.
 2. Add the following environment variables to the `.env` file:
-=======
-For Windows, you can set environmental variables under System -> Advanced or you can download a terminal emulator such as [Git Bash](https://gitforwindows.org/) and follow the instructions for Mac and Linux above.  A terminal emulator is recommended.
->>>>>>> 00fb39b8
 
 ```sh
 POSTGRES_PASSWORD=a-strong-password-here
@@ -36,7 +32,6 @@
 
 #### Setting Environment Variables Locally
 
-<<<<<<< HEAD
 For Mac and Linux, you can permanently store the environment variables in your command line shell's configuration file, e.g., `~/.bashrc`, `~/.bash_profile`, `~/.zshrc`, or `~/.profile`. Add a line `export VAR_NAME=VALUE` in your file and run `source <file>` to read it in when newly created. Any new shells will automatically have the new environment.
 
 For Windows, you can set environment variables under System -> Advanced or you can download a terminal emulator such as [Git Bash](https://gitforwindows.org/) and follow the instructions for Mac and Linux above. A terminal emulator is recommended.
@@ -47,22 +42,14 @@
 ```
 
 All of your local environment variables will be passed through to docker-compose, so if you have them locally, you should not have to hard-code them.
-=======
-Create an environmental variable called `POSTGRES_PASSWORD` and set its value to a new, strong password to use for your local postgres installation in Docker.  After that, add the below variable to configure the full postgres connection string:
-`VACANT_LOTS_DB="postgresql://postgres:${POSTGRES_PASSWORD}@localhost:5433/vacantlotdb"`
->>>>>>> 00fb39b8
 
 ### Docker Build
 
 Docker is a platform that allows you to containerize and run applications in isolated environments, making it easier to manage dependencies and ensure consistent deployments. Download the [latest version of Docker Desktop for your operating system](https://www.docker.com/products/docker-desktop/).
 
-<<<<<<< HEAD
 We use [docker compose](https://docs.docker.com/compose/) to manage the backend Docker services. The `data/docker compose.yaml` file defines the services. The only service that runs perpetually in Docker is `postgres`. The other services are one-time batch jobs to build the data sets.
 
 1. The first time you set up your backend, or any time either of the two Docker files change, build the Docker services by running:
-=======
-We use [docker-compose](https://docs.docker.com/compose/) to manage the backend Docker services.  The `data/docker-compose.yml` file defines the services.  The only service that runs perpetually in Docker is `postgres`.  The other services are one-time batch jobs to build the data sets.
->>>>>>> 00fb39b8
 
    ```sh
    docker compose build
@@ -107,7 +94,7 @@
 
 [PostgreSQL](https://www.postgresql.org/) AKA postgres, pg, psql is an open-source relational database management system. It is used in this project only by the data load script to stage data and by the data diff process to compare new data with backed up data. It is not needed by the front-end to run. We run Postgres with the [Postgis](https://postgis.net/) extension for geospatial data in a Docker container.
 
-We are running postgres on the non-standard port 5433 instead of the default of 5432.  This is so our Docker postgres will not conflict with any native postgres already running on the developer's PC.
+We are running postgres on the non-standard port 5433 instead of the default of 5432. This is so our Docker postgres will not conflict with any native postgres already running on the developer's PC.
 
 To start the postgres Docker container, run:
 
@@ -203,28 +190,28 @@
 
 The job to reload the backend data has been scheduled in the Google Cloud to run on a weekly basis.
 
-A virtual machine running Debian Linux named `backend` is set up in the compute engine of the CAGP GCP account.  The staging branch of the git project has been cloned here into the home directory of the `cleanandgreenphl` user.  All required software such as docker and git has been installed on this vm.
-
-To access the Linux terminal of this vm instance via SSH you can use the 'SSH-in-browser' GCP tool on the web.  Go to Compute Engine -> VM instances and select SSH next to the `backend` instance, then select 'Open in browser window'.
-
-You can also connect to the vm with the terminal ssh client on your pc.  This is recommended for more advanced use cases as the web UI is limited.  To set this up, follow the steps below:
+A virtual machine running Debian Linux named `backend` is set up in the compute engine of the CAGP GCP account. The staging branch of the git project has been cloned here into the home directory of the `cleanandgreenphl` user. All required software such as docker and git has been installed on this vm.
+
+To access the Linux terminal of this vm instance via SSH you can use the 'SSH-in-browser' GCP tool on the web. Go to Compute Engine -> VM instances and select SSH next to the `backend` instance, then select 'Open in browser window'.
+
+You can also connect to the vm with the terminal ssh client on your pc. This is recommended for more advanced use cases as the web UI is limited. To set this up, follow the steps below:
+
 - In GCP, go to IAM and Admin -> Service Accounts -> Keys and click on the `1065311260334-compute@developer.gserviceaccount.com	` account.
-- Click 'Add key'.  You can only download the service account JSON key file when you create a key so you will have to create a new key.    Select 'JSON' and save the .json file to your local machine.
+- Click 'Add key'. You can only download the service account JSON key file when you create a key so you will have to create a new key. Select 'JSON' and save the .json file to your local machine.
 - Download and install the [Google Cloud Command Line Interface (CLI)](https://cloud.google.com/sdk/docs/install) for your OS.
-- In your terminal, navigate to the folder with your saved .json file.  Run the command:
-`gcloud auth activate-service-account --key-file=your-key.json`
+- In your terminal, navigate to the folder with your saved .json file. Run the command:
+  `gcloud auth activate-service-account --key-file=your-key.json`
 - Now you can ssh into the vm with:
-`gcloud compute ssh --zone "us-east1-b" "cleanandgreenphl@backend" --project "clean-and-green-philly"`
-- You will land in the home directory of the `cleanandgreenphl` user.  The project has been cloned to this directory.
-
-The job to regenerate and upload the tiles file and street images to the GCP bucket has been scheduled in `cron` to run weekly on Wednesday at 5 AM.  You can run `crontab -l` to see the job.  Currently it looks like this:
+  `gcloud compute ssh --zone "us-east1-b" "cleanandgreenphl@backend" --project "clean-and-green-philly"`
+- You will land in the home directory of the `cleanandgreenphl` user. The project has been cloned to this directory.
+
+The job to regenerate and upload the tiles file and street images to the GCP bucket has been scheduled in `cron` to run weekly on Wednesday at 5 AM. You can run `crontab -l` to see the job. Currently it looks like this:
 
 `0 5 * * 3 . /home/cleanandgreenphl/.cagp_env && cd clean-and-green-philly/data && docker compose run vacant-lots-proj && docker compose run streetview`
 
-The specific production environmental variables are stored in `/home/cleanandgreenphl/.cagp_env`.  Some variables in the `data/src/config/config.py` project file have been edited locally for the scheduled run.  Be careful when running this job in this environment because the production web site could be affected.
+The specific production environmental variables are stored in `/home/cleanandgreenphl/.cagp_env`. Some variables in the `data/src/config/config.py` project file have been edited locally for the scheduled run. Be careful when running this job in this environment because the production web site could be affected.
 
 The message with the diff report will be sent to the `clean-and-green-philly-back-end` Slack channel.
 
 To troubleshoot any errors you can look at the docker logs of the last run container. e.g.:
-`docker logs data-vacant-lots-proj-run-8c5e7639c386 | grep -i error`
-
+`docker logs data-vacant-lots-proj-run-8c5e7639c386 | grep -i error`