--- conflicted
+++ resolved
@@ -18,10 +18,6 @@
       - name: Update Release Draft
         uses: release-drafter/release-drafter@v6
         env:
-<<<<<<< HEAD
-          GITHUB_TOKEN: ${{ secrets.GITHUB_TOKEN }}
-=======
           GITHUB_TOKEN: ${{ secrets.GITHUB_TOKEN }}
         with:
-          config-name: .github/release-drafter.yml
->>>>>>> a9773d57
+          config-name: .github/release-drafter.yml