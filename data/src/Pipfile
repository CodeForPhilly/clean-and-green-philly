[[source]]
url = "https://pypi.org/simple"
verify_ssl = true
name = "pypi"

[packages]
<<<<<<< HEAD
awkde = { git = 'https://github.com/mennthor/awkde.git', ref = '5b601fe4d92229d5deb8737fd121dce193bac552' }
jupyter = "*"
requests = "*"
pandas = "==2.2.2"
=======
esridump = "~=1.13.0"
fiona = "~=1.10.1"
future = "~=1.0.0"
geoalchemy2 = "~=0.16.0"
>>>>>>> d3facce2
geopandas = "==1.0.1"
google-cloud-storage = "~=2.19.0"
jenkspy = "~=0.4.1"
jupyter = "~=1.1.1"
libpysal = "~=4.12.1"
mapbox = "~=0.18.1"
mapclassify = "~=2.8.1"
matplotlib = "~=3.9.3"
networkx = "~=3.4.2"
pandas = "==2.2.2"
psycopg2-binary = "~=2.9.10"
pyarrow = "~=18.1.0"
pydantic = "==2.8.2"
rasterio = "~=1.4.3"
requests = "~=2.32.3"
scikit-learn = "~=1.6.0"
shapely = "~=2.0.6"
slack-sdk = "~=3.33.5"
sqlalchemy = "~=2.0.36"
tqdm = "~=4.67.1"


[dev-packages]
pytest = "~=8.3.4"
vulture = "~=2.14"
radon = "~=6.0.1"
ruff = "~=0.8.2"

[requires]
python_version = "3.11"
python_full_version = "3.11.4"<|MERGE_RESOLUTION|>--- conflicted
+++ resolved
@@ -4,17 +4,11 @@
 name = "pypi"
 
 [packages]
-<<<<<<< HEAD
 awkde = { git = 'https://github.com/mennthor/awkde.git', ref = '5b601fe4d92229d5deb8737fd121dce193bac552' }
-jupyter = "*"
-requests = "*"
-pandas = "==2.2.2"
-=======
 esridump = "~=1.13.0"
 fiona = "~=1.10.1"
 future = "~=1.0.0"
 geoalchemy2 = "~=0.16.0"
->>>>>>> d3facce2
 geopandas = "==1.0.1"
 google-cloud-storage = "~=2.19.0"
 jenkspy = "~=0.4.1"
