import warnings
from typing import Tuple

import geopandas as gpd
import networkx as nx
import numpy as np
from libpysal.weights import Queen

<<<<<<< HEAD
from src.validation.base import ValidationResult, validate_output
from src.validation.contig_neighbors import ContigNeighborsOutputValidator

from ..metadata.metadata_utils import provide_metadata
from ..utilities import opa_join


@provide_metadata()
@validate_output(ContigNeighborsOutputValidator)
def contig_neighbors(
    input_gdf: gpd.GeoDataFrame,
) -> Tuple[gpd.GeoDataFrame, ValidationResult]:
=======
from ..utilities import opa_join


def contig_neighbors(input_gdf: gpd.GeoDataFrame) -> gpd.GeoDataFrame:
>>>>>>> fbe9bcda
    """
    Calculates the number of contiguous vacant neighbors for each property in a feature layer.

    Args:
        primary_featurelayer (FeatureLayer): A feature layer containing property data in a GeoDataFrame (`gdf`).

    Returns:
        FeatureLayer: The input feature layer with an added "n_contiguous" column indicating
        the number of contiguous vacant neighbors for each property.

    Tagline:
        Count vacant neighbors

    Columns Added:
        n_contiguous (int): The number of contiguous vacant neighbors for each property.

    Primary Feature Layer Columns Referenced:
        opa_id, vacant
    """
    # Create a filtered dataframe with only vacant properties and polygon geometries
    vacant_parcels = input_gdf.loc[
        (input_gdf["vacant"])
        & (input_gdf.geometry.type.isin(["Polygon", "MultiPolygon"])),
        ["opa_id", "geometry"],
    ]

    if vacant_parcels.empty:
        print("No vacant properties found in the dataset.")
        input_gdf["n_contiguous"] = np.nan
        return input_gdf

    with warnings.catch_warnings():
        warnings.filterwarnings("ignore", category=FutureWarning)
        warnings.filterwarnings(
            "ignore",
            category=UserWarning,
            message="The weights matrix is not fully connected",
        )

        # Create a spatial weights matrix for vacant parcels
        w = Queen.from_dataframe(vacant_parcels)

    # Convert the spatial weights matrix to a NetworkX graph
    g = w.to_networkx()

    # Calculate the number of contiguous vacant properties for each vacant parcel
    n_contiguous = {
        node: len(nx.node_connected_component(g, node)) - 1 for node in g.nodes
    }

    # Assign the contiguous neighbor count to the filtered vacant parcels
    vacant_parcels["n_contiguous"] = vacant_parcels.index.map(n_contiguous)

    # Merge the results back to the primary feature layer
    input_gdf = opa_join(input_gdf, vacant_parcels[["opa_id", "n_contiguous"]])

    # Assign NA for non-vacant properties
    input_gdf.loc[~input_gdf["vacant"], "n_contiguous"] = np.nan

    return input_gdf, ValidationResult(True)<|MERGE_RESOLUTION|>--- conflicted
+++ resolved
@@ -6,25 +6,16 @@
 import numpy as np
 from libpysal.weights import Queen
 
-<<<<<<< HEAD
 from src.validation.base import ValidationResult, validate_output
 from src.validation.contig_neighbors import ContigNeighborsOutputValidator
 
-from ..metadata.metadata_utils import provide_metadata
 from ..utilities import opa_join
 
 
-@provide_metadata()
 @validate_output(ContigNeighborsOutputValidator)
 def contig_neighbors(
     input_gdf: gpd.GeoDataFrame,
 ) -> Tuple[gpd.GeoDataFrame, ValidationResult]:
-=======
-from ..utilities import opa_join
-
-
-def contig_neighbors(input_gdf: gpd.GeoDataFrame) -> gpd.GeoDataFrame:
->>>>>>> fbe9bcda
     """
     Calculates the number of contiguous vacant neighbors for each property in a feature layer.
 
