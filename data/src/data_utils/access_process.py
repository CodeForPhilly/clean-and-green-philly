from typing import Tuple

import geopandas as gpd

<<<<<<< HEAD
from src.metadata.metadata_utils import provide_metadata
from src.validation.access_process import AccessProcessOutputValidator
from src.validation.base import ValidationResult, validate_output


@provide_metadata()
@validate_output(AccessProcessOutputValidator)
def access_process(
    dataset: gpd.GeoDataFrame,
) -> Tuple[gpd.GeoDataFrame, ValidationResult]:
=======

def access_process(dataset: gpd.GeoDataFrame) -> gpd.GeoDataFrame:
>>>>>>> fbe9bcda
    """
    Process a dataset to determine the access process for each property based on
    city ownership and market value. The result is added as a new column in the dataset.

    Args:
        dataset (GeoDataFrame): The input GeoDataFrame dataset with
        columns "city_owner_agency" and "market_value".

    Returns:
        GeoDataFrame: The updated dataset with an additional "access_process" column.

    Tagline:
        Assigns access processes

    Columns added:
        access_process (str): The access process for each property based on city ownership and market value.

    Primary Feature Layer Columns Referenced:
        city_owner_agency, market_value

    Tagline:
        Assigns access processes

    Columns added:
        access_process (str): The access process for each property based on city ownership and market value.

    Primary Feature Layer Columns Referenced:
        city_owner_agency, market_value

    Side Effects:
        Prints the distribution of the "access_process" column.
    """
    access_processes = []

    for _, row in dataset.iterrows():
        # Decision Points
        city_owner_agency = row["city_owner_agency"]
        market_value_over_1000 = (
            row["market_value"] and float(row["market_value"]) > 1000
        )

        # Simplified decision logic
        if city_owner_agency == "Land Bank (PHDC)":
            access_process = "Go through Land Bank"
        elif city_owner_agency == "PRA":
            access_process = "Do Nothing"
        else:
            if market_value_over_1000:
                access_process = "Private Land Use Agreement"
            else:
                access_process = "Buy Property"

        access_processes.append(access_process)

    dataset["access_process"] = access_processes

    return dataset, ValidationResult(True)<|MERGE_RESOLUTION|>--- conflicted
+++ resolved
@@ -2,21 +2,14 @@
 
 import geopandas as gpd
 
-<<<<<<< HEAD
-from src.metadata.metadata_utils import provide_metadata
 from src.validation.access_process import AccessProcessOutputValidator
 from src.validation.base import ValidationResult, validate_output
 
 
-@provide_metadata()
 @validate_output(AccessProcessOutputValidator)
 def access_process(
     dataset: gpd.GeoDataFrame,
 ) -> Tuple[gpd.GeoDataFrame, ValidationResult]:
-=======
-
-def access_process(dataset: gpd.GeoDataFrame) -> gpd.GeoDataFrame:
->>>>>>> fbe9bcda
     """
     Process a dataset to determine the access process for each property based on
     city ownership and market value. The result is added as a new column in the dataset.
