--- conflicted
+++ resolved
@@ -1,19 +1,11 @@
+import geopandas as gpd
 import pandas as pd
-import geopandas as gpd
 
-<<<<<<< HEAD
-=======
-from ..classes.featurelayer import FeatureLayer
->>>>>>> 6d53a43f
 from ..metadata.metadata_utils import provide_metadata
 
 
 @provide_metadata()
-<<<<<<< HEAD
 def owner_type(input_gdf: gpd.GeoDataFrame) -> gpd.GeoDataFrame:
-=======
-def owner_type(primary_featurelayer: FeatureLayer) -> FeatureLayer:
->>>>>>> 6d53a43f
     """
     Determines the ownership type for each property in the primary feature layer based on
     the 'owner_1', 'owner_2', and 'city_owner_agency' columns. The ownership type is set as:
