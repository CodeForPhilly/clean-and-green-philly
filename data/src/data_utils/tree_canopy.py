--- conflicted
+++ resolved
@@ -15,15 +15,10 @@
 file_manager = FileManager()
 
 
-<<<<<<< HEAD
-@provide_metadata()
 @validate_output(TreeCanopyOutputValidator)
 def tree_canopy(
     input_gdf: gpd.GeoDataFrame,
 ) -> Tuple[gpd.GeoDataFrame, ValidationResult]:
-=======
-def tree_canopy(input_gdf: gpd.GeoDataFrame) -> gpd.GeoDataFrame:
->>>>>>> fbe9bcda
     """
     Adds tree canopy gap information to the primary feature layer by downloading,
     processing, and spatially joining tree canopy data for Philadelphia County.
