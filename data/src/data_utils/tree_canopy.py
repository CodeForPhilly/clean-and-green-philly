--- conflicted
+++ resolved
@@ -4,27 +4,17 @@
 import geopandas as gpd
 import requests
 
-<<<<<<< HEAD
 from src.classes.file_manager import FileManager, LoadType
 from utilities import spatial_join
 
 from ..classes.loaders import GdfLoader
-=======
-from src.config.config import USE_CRS
-from src.classes.file_manager import FileManager
-from ..classes.featurelayer import FeatureLayer
->>>>>>> 6d53a43f
 from ..metadata.metadata_utils import provide_metadata
 
 file_manager = FileManager()
 
 
 @provide_metadata()
-<<<<<<< HEAD
 def tree_canopy(input_gdf: gpd.GeoDataFrame) -> gpd.GeoDataFrame:
-=======
-def tree_canopy(primary_featurelayer: FeatureLayer) -> FeatureLayer:
->>>>>>> 6d53a43f
     """
     Adds tree canopy gap information to the primary feature layer by downloading,
     processing, and spatially joining tree canopy data for Philadelphia County.
@@ -60,7 +50,6 @@
             zip_ref.extractall("storage/temp")
 
     # Load and process the tree canopy shapefile
-<<<<<<< HEAD
     shapefile_file_path = file_manager.get_file_path(
         file_name="pa.shp", load_type=LoadType.TEMP
     )
@@ -69,25 +58,12 @@
     )
     pa_trees = loader.load_or_fetch()
 
-=======
-    pa_trees = gpd.read_file("storage/temp/pa.shp")
-    pa_trees = pa_trees.to_crs(USE_CRS)
->>>>>>> 6d53a43f
     phl_trees = pa_trees[pa_trees["county"] == "Philadelphia County"]
 
     # Rename column to match intended output
     phl_trees.rename(columns={"tc_gap": "tree_canopy_gap"}, inplace=True)
 
-<<<<<<< HEAD
     # Perform spatial join
     merged_gdf = spatial_join(input_gdf, phl_trees)
-=======
-    # Create a FeatureLayer for tree canopy data
-    tree_canopy = FeatureLayer("Tree Canopy")
-    tree_canopy.gdf = phl_trees
-
-    # Perform spatial join
-    primary_featurelayer.spatial_join(tree_canopy)
->>>>>>> 6d53a43f
 
     return merged_gdf