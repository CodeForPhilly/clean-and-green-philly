--- conflicted
+++ resolved
@@ -62,15 +62,10 @@
             )
 
 
-<<<<<<< HEAD
-@provide_metadata()
 @validate_output(VacantPropertiesOutputValidator)
 def vacant_properties(
     input_gdf: gpd.GeoDataFrame,
 ) -> Tuple[gpd.GeoDataFrame, ValidationResult]:
-=======
-def vacant_properties(input_gdf: gpd.GeoDataFrame) -> gpd.GeoDataFrame:
->>>>>>> fbe9bcda
     """
     Adds a "vacant" column to the primary feature layer based on vacant property data from
     ESRI layers and backup data from Google Cloud Storage if necessary.
