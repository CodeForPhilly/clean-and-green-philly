--- conflicted
+++ resolved
@@ -7,11 +7,7 @@
 from ..data_utils.kde import apply_kde_to_input
 
 
-<<<<<<< HEAD
-@provide_metadata()
 @validate_output(LIComplaintsOutputValidator)
-=======
->>>>>>> fbe9bcda
 def li_complaints(input_gdf: gpd.GeoDataFrame) -> gpd.GeoDataFrame:
     """
     Applies kernel density estimation (KDE) analysis for L&I complaints to the primary feature layer.
