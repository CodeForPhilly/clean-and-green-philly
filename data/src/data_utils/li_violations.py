--- conflicted
+++ resolved
@@ -11,15 +11,10 @@
 from ..utilities import opa_join
 
 
-<<<<<<< HEAD
-@provide_metadata()
 @validate_output(LIViolationsOutputValidator)
 def li_violations(
     input_gdf: gpd.GeoDataFrame,
 ) -> Tuple[gpd.GeoDataFrame, ValidationResult]:
-=======
-def li_violations(input_gdf: gpd.GeoDataFrame) -> gpd.GeoDataFrame:
->>>>>>> fbe9bcda
     """
     Process L&I (Licenses and Inspections) data for violations.
 
