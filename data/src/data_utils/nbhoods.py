--- conflicted
+++ resolved
@@ -10,13 +10,8 @@
 from ..utilities import spatial_join
 
 
-<<<<<<< HEAD
-@provide_metadata()
 @validate_output(NeighborhoodsOutputValidator)
 def nbhoods(input_gdf: gpd.GeoDataFrame) -> Tuple[gpd.GeoDataFrame, ValidationResult]:
-=======
-def nbhoods(input_gdf: gpd.GeoDataFrame) -> gpd.GeoDataFrame:
->>>>>>> fbe9bcda
     """
     Adds neighborhood information to the primary feature layer by performing a spatial join
     with a neighborhoods dataset.
