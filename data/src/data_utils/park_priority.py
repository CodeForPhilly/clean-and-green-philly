import os
import re
from io import BytesIO
from typing import List, Union

import fiona
import geopandas as gpd
import requests
from bs4 import BeautifulSoup
from tqdm import tqdm

from src.config.config import USE_CRS
<<<<<<< HEAD
from utilities import spatial_join

=======

from ..classes.featurelayer import FeatureLayer
>>>>>>> 6d53a43f
from ..classes.file_manager import FileManager, FileType, LoadType
from ..metadata.metadata_utils import provide_metadata

file_manager = FileManager()


def get_latest_shapefile_url() -> str:
    """
    Scrapes the TPL website to get the URL of the latest shapefile.

    Returns:from ..classes.featurelayer import FeatureLayer

        str: The URL of the latest shapefile.

    Raises:
        ValueError: If the shapefile link is not found on the page.
    """
    url: str = "https://www.tpl.org/park-data-downloads"
    response: requests.Response = requests.get(url)
    soup: BeautifulSoup = BeautifulSoup(response.content, "html.parser")
    shapefile_link: Union[BeautifulSoup, None] = soup.find(
        "a", string=re.compile(r"Shapefile")
    )
    if shapefile_link:
        return str(shapefile_link["href"])
    else:
        raise ValueError("Shapefile link not found on the page")


def download_and_process_shapefile(
    geojson_filename: str, park_url: str, target_files: List[str], file_name_prefix: str
) -> gpd.GeoDataFrame:
    """
    Downloads and processes the shapefile to create a GeoDataFrame for Philadelphia parks.

    Args:
        geojson_path (str): Path to save the GeoJSON file.
        park_url (str): URL to download the shapefile.
        target_files (List[str]): List of files to extract from the shapefile.
        file_name_prefix (str): Prefix for the file names to be extracted.

    Returns:
        gpd.GeoDataFrame: GeoDataFrame containing the processed park data.
    """
    target_files_paths = [
        file_manager.get_file_path(filename, LoadType.TEMP) for filename in target_files
    ]
<<<<<<< HEAD
    if any([not os.path.exists(file_path) for file_path in target_files_paths]):
=======
    if any([not os.path.exists(filepath) for filepath in target_files_paths]):
>>>>>>> 6d53a43f
        print("Downloading and processing park priority data...")
        response: requests.Response = requests.get(park_url, stream=True)
        total_size: int = int(response.headers.get("content-length", 0))

        with tqdm(
            total=total_size, unit="iB", unit_scale=True, desc="Downloading"
        ) as progress_bar:
            buffer: BytesIO = BytesIO()
            for data in response.iter_content(1024):
                size: int = buffer.write(data)
                progress_bar.update(size)

        print("Extracting files from the downloaded zip...")
        file_manager.extract_files(buffer, target_files)

    else:
        print("Parks data already located in filesystem - proceeding")

    print("Processing shapefile...")

    def filter_shapefile_generator():
        file_path = file_manager.get_file_path(
            file_name_prefix + "_ParkPriorityAreas.shp", LoadType.TEMP
        )

        with fiona.open(file_path) as source:
            for feature in source:
                if not feature["properties"]["ID"].startswith("42101"):
                    continue
                filtered_feature = feature
                filtered_feature["properties"] = {
                    column: value
                    for column, value in feature["properties"].items()
                    if column in ["ParkNeed"]
                }
                yield filtered_feature

    phl_parks: gpd.GeoDataFrame = gpd.GeoDataFrame.from_features(
        filter_shapefile_generator()
    )

<<<<<<< HEAD
    # ISSUE Check this CRS
=======
>>>>>>> 6d53a43f
    phl_parks.crs = USE_CRS
    phl_parks = phl_parks.to_crs(USE_CRS)

    if isinstance(phl_parks, gpd.GeoDataFrame):
        phl_parks.rename(columns={"ParkNeed": "park_priority"}, inplace=True)
    else:
        raise TypeError("Expected a GeoDataFrame, got Series or another type instead")

    print(f"Writing filtered data to GeoJSON: {geojson_filename}")
    file_manager.save_gdf(phl_parks, geojson_filename, LoadType.TEMP, FileType.GEOJSON)

    return phl_parks


@provide_metadata()
<<<<<<< HEAD
def park_priority(input_gdf: gpd.GeoDataFrame) -> gpd.GeoDataFrame:
=======
def park_priority(primary_featurelayer: FeatureLayer) -> FeatureLayer:
>>>>>>> 6d53a43f
    """
    Downloads and processes park priority data, then joins it with the primary feature layer.

    Args:
        primary_featurelayer (FeatureLayer): The primary feature layer to join with park priority data.

    Returns:
        FeatureLayer: The primary feature layer with park priority data joined.

    Tagline:
        Labels high-priority park areas.

    Columns Added:
        park_priority (int): The park priority score.

    Primary Feature Layer Columns Referenced:
        opa_id, geometry

    Source:
        https://www.tpl.org/park-data-downloads
    """
    park_url: str = get_latest_shapefile_url()
    print(f"Downloading park priority data from: {park_url}")

    file_name_prefix: str = "Parkserve"
    target_files: List[str] = [
        file_name_prefix + "_ParkPriorityAreas.shp",
        file_name_prefix + "_ParkPriorityAreas.dbf",
        file_name_prefix + "_ParkPriorityAreas.shx",
        file_name_prefix + "_ParkPriorityAreas.prj",
        file_name_prefix + "_ParkPriorityAreas.CPG",
        file_name_prefix + "_ParkPriorityAreas.sbn",
        file_name_prefix + "_ParkPriorityAreas.sbx",
    ]
    geojson_filename = "phl_parks"

    try:
        phl_parks = file_manager.load_gdf(
            geojson_filename, FileType.GEOJSON, LoadType.TEMP
        )
    except FileNotFoundError as e:
        print(f"Error loading GeoJSON: {e}. Re-downloading and processing shapefile.")
        phl_parks = download_and_process_shapefile(
            geojson_filename, park_url, target_files, file_name_prefix
        )

    merged_gdf = spatial_join(input_gdf, phl_parks)
    return merged_gdf<|MERGE_RESOLUTION|>--- conflicted
+++ resolved
@@ -10,13 +10,8 @@
 from tqdm import tqdm
 
 from src.config.config import USE_CRS
-<<<<<<< HEAD
 from utilities import spatial_join
 
-=======
-
-from ..classes.featurelayer import FeatureLayer
->>>>>>> 6d53a43f
 from ..classes.file_manager import FileManager, FileType, LoadType
 from ..metadata.metadata_utils import provide_metadata
 
@@ -64,11 +59,7 @@
     target_files_paths = [
         file_manager.get_file_path(filename, LoadType.TEMP) for filename in target_files
     ]
-<<<<<<< HEAD
     if any([not os.path.exists(file_path) for file_path in target_files_paths]):
-=======
-    if any([not os.path.exists(filepath) for filepath in target_files_paths]):
->>>>>>> 6d53a43f
         print("Downloading and processing park priority data...")
         response: requests.Response = requests.get(park_url, stream=True)
         total_size: int = int(response.headers.get("content-length", 0))
@@ -110,10 +101,7 @@
         filter_shapefile_generator()
     )
 
-<<<<<<< HEAD
     # ISSUE Check this CRS
-=======
->>>>>>> 6d53a43f
     phl_parks.crs = USE_CRS
     phl_parks = phl_parks.to_crs(USE_CRS)
 
@@ -129,11 +117,7 @@
 
 
 @provide_metadata()
-<<<<<<< HEAD
 def park_priority(input_gdf: gpd.GeoDataFrame) -> gpd.GeoDataFrame:
-=======
-def park_priority(primary_featurelayer: FeatureLayer) -> FeatureLayer:
->>>>>>> 6d53a43f
     """
     Downloads and processes park priority data, then joins it with the primary feature layer.
 
