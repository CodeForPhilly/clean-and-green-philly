from typing import Tuple

import geopandas as gpd
import pandas as pd

<<<<<<< HEAD
from src.metadata.metadata_utils import provide_metadata
from src.validation.base import ValidationResult, validate_output
from src.validation.priority_level import PriorityLevelOutputValidator


@provide_metadata()
@validate_output(PriorityLevelOutputValidator)
def priority_level(
    dataset: gpd.GeoDataFrame,
) -> Tuple[gpd.GeoDataFrame, ValidationResult]:
=======

def priority_level(dataset: gpd.GeoDataFrame) -> gpd.GeoDataFrame:
>>>>>>> fbe9bcda
    """
    Determines priority levels for properties based on gun crime density,
    violations, tree canopy gaps, and PHS Landcare status.

    Args:
        dataset (FeatureLayer): A feature layer containing property data.

    Returns:
        FeatureLayer: The input feature layer with an added "priority_level" column,
        indicating the priority for each property as "Low", "Medium", or "High".

    Columns Added:
        priority_level (str): The priority level ( "Low", "Medium", or "High") of the property
            based on gun crime density, violations, tree canopy gaps, and PHS Landcare status.

    Tagline:
        Add priority levels

    Source:
        gun_crimes_density_zscore, all_violations_past_year, l_and_i_complaints_density_zscore,
        tree_canopy_gap, phs_care_program columns in the primary feature layer.
    """
    priority_levels = []
    for idx, row in dataset.iterrows():
        priority_level = ""

        # Decision Points
        guncrime_density_zscore = row["gun_crimes_density_zscore"]
        in_phs_landcare = pd.notna(row["phs_care_program"])
        has_violation_or_high_density = (
            float(row["all_violations_past_year"]) > 0
            or row["l_and_i_complaints_density_zscore"] > 0  # above the mean
        )
        very_low_tree_canopy = row["tree_canopy_gap"] >= 0.3

        # Logic for priority levels
        if guncrime_density_zscore <= 0:
            # Low Gun Crime Density (below the mean)
            priority_level = "Low"

        elif guncrime_density_zscore > 1:
            # High Gun Crime Density (more than 1 std above the mean)
            if has_violation_or_high_density:
                priority_level = "High"
            else:
                if in_phs_landcare:
                    if very_low_tree_canopy:
                        priority_level = "High"
                    else:
                        priority_level = "Medium"
                else:
                    priority_level = "High"

        else:
            # Medium Gun Crime Density (between the mean and 1 std above the mean)
            if has_violation_or_high_density:
                if in_phs_landcare:
                    priority_level = "Medium"
                else:
                    if very_low_tree_canopy:
                        priority_level = "High"
                    else:
                        priority_level = "Medium"
            else:
                priority_level = "Low"

        priority_levels.append(priority_level)

    dataset["priority_level"] = priority_levels

    return dataset, ValidationResult(True)<|MERGE_RESOLUTION|>--- conflicted
+++ resolved
@@ -3,21 +3,14 @@
 import geopandas as gpd
 import pandas as pd
 
-<<<<<<< HEAD
-from src.metadata.metadata_utils import provide_metadata
 from src.validation.base import ValidationResult, validate_output
 from src.validation.priority_level import PriorityLevelOutputValidator
 
 
-@provide_metadata()
 @validate_output(PriorityLevelOutputValidator)
 def priority_level(
     dataset: gpd.GeoDataFrame,
 ) -> Tuple[gpd.GeoDataFrame, ValidationResult]:
-=======
-
-def priority_level(dataset: gpd.GeoDataFrame) -> gpd.GeoDataFrame:
->>>>>>> fbe9bcda
     """
     Determines priority levels for properties based on gun crime density,
     violations, tree canopy gaps, and PHS Landcare status.
