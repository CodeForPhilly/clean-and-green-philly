from typing import Tuple

import geopandas as gpd

from src.validation.base import ValidationResult, validate_output
from src.validation.community_gardens import CommunityGardensOutputValidator

from ..classes.loaders import EsriLoader
from ..constants.services import COMMUNITY_GARDENS_TO_LOAD
from ..utilities import spatial_join


<<<<<<< HEAD
@provide_metadata()
@validate_output(CommunityGardensOutputValidator)
def community_gardens(
    input_gdf: gpd.GeoDataFrame,
) -> Tuple[gpd.GeoDataFrame, ValidationResult]:
=======
def community_gardens(input_gdf: gpd.GeoDataFrame) -> gpd.GeoDataFrame:
>>>>>>> fbe9bcda
    """
    Updates the 'vacant' column in the primary feature layer to ensure community gardens
    are marked as not vacant. This protects known community gardens from being categorized
    as vacant, preventing potential predatory development.

    Args:
        primary_featurelayer (FeatureLayer): The feature layer containing property data.

    Returns:
        FeatureLayer: The input feature layer with the 'vacant' column updated to False
        for parcels containing community gardens.

    Tagline:
        Mark Community Gardens as Not Vacant

    Columns updated:
        vacant: Updated to False for parcels containing community gardens.

    Primary Feature Layer Columns Referenced:
        opa_id, vacant

    Source:
        https://services2.arcgis.com/qjOOiLCYeUtwT7x7/arcgis/rest/services/PHS_NGT_Supported_Current_view/FeatureServer/0/
    """

    loader = EsriLoader(
        name="Community Gardens",
        esri_urls=COMMUNITY_GARDENS_TO_LOAD,
        cols=["site_name"],
    )

    community_gardens, input_validation = loader.load_or_fetch()

    # Convert any non-point geometries to points using centroid
    community_gardens.loc[
        community_gardens.geometry.geom_type != "Point", "geometry"
    ] = community_gardens[
        community_gardens.geometry.geom_type != "Point"
    ].geometry.centroid

    # Use 'contains' predicate since we want the parcel that contains each point
    merged_gdf = spatial_join(
        input_gdf, community_gardens, predicate="contains", how="inner"
    )

    # Get unique parcels that contain garden points
    garden_parcels = set(merged_gdf["opa_id"])

    # Update vacant status for parcels containing gardens
    mask = input_gdf["opa_id"].isin(garden_parcels)
    input_gdf.loc[mask, "vacant"] = False

    return input_gdf, input_validation<|MERGE_RESOLUTION|>--- conflicted
+++ resolved
@@ -10,15 +10,10 @@
 from ..utilities import spatial_join
 
 
-<<<<<<< HEAD
-@provide_metadata()
 @validate_output(CommunityGardensOutputValidator)
 def community_gardens(
     input_gdf: gpd.GeoDataFrame,
 ) -> Tuple[gpd.GeoDataFrame, ValidationResult]:
-=======
-def community_gardens(input_gdf: gpd.GeoDataFrame) -> gpd.GeoDataFrame:
->>>>>>> fbe9bcda
     """
     Updates the 'vacant' column in the primary feature layer to ensure community gardens
     are marked as not vacant. This protects known community gardens from being categorized
