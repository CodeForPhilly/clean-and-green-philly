import datetime

import pytz
from dateutil.parser import parse
import geopandas as gpd

from ..metadata.metadata_utils import provide_metadata

from ..classes.featurelayer import FeatureLayer
from ..metadata.metadata_utils import provide_metadata

est = pytz.timezone("US/Eastern")
six_months_ago = (datetime.datetime.now() - datetime.timedelta(days=180)).astimezone(
    est
)


@provide_metadata()
<<<<<<< HEAD
def conservatorship(input_gdf: gpd.GeoDataFrame) -> gpd.GeoDataFrame:
=======
def conservatorship(primary_featurelayer: FeatureLayer) -> FeatureLayer:
>>>>>>> 6d53a43f
    """
    Determines conservatorship eligibility for properties in a feature layer.

    Args:
        primary_featurelayer (FeatureLayer): A feature layer containing property data in a GeoDataFrame (`gdf`).

    Columns Added:
        conservatorship (str): Indicates whether each property qualifies for conservatorship ("Yes" or "No").

    Primary Feature Layer Columns Referenced:
        city_owner_agency, sheriff_sale, market_value, all_violations_past_year, sale_date

    Tagline:
        Identify conservatorship-eligible properties

    Returns:
        FeatureLayer: The input feature layer with an added "conservatorship" column indicating
        whether each property qualifies for conservatorship ("Yes" or "No").
    """
    conservatorships = []

    for idx, row in input_gdf.iterrows():
        city_owner_agency = row["city_owner_agency"]
        sheriff_sale = row["sheriff_sale"] == "Y"
        market_value_over_1000 = (
            row["market_value"] and float(row["market_value"]) > 1000
        )
        violations_exist = float(row["all_violations_past_year"]) > 0

        try:
            sale_date = parse(row["sale_date"]).astimezone(est)
            sale_date_6_months_ago = sale_date <= six_months_ago
        except (TypeError, ValueError):
            sale_date_6_months_ago = False

        # Simplified decision logic
        if city_owner_agency == "Land Bank (PHDC)" or (
            not sale_date_6_months_ago and market_value_over_1000
        ):
            conservatorship = "No"
        elif violations_exist and not sheriff_sale and sale_date_6_months_ago:
            conservatorship = "Yes"
        else:
            conservatorship = "No"

        conservatorships.append(conservatorship)

<<<<<<< HEAD
    input_gdf["conservatorship"] = conservatorships
    return input_gdf
=======
    primary_featurelayer.gdf["conservatorship"] = conservatorships
    return primary_featurelayer
>>>>>>> 6d53a43f
<|MERGE_RESOLUTION|>--- conflicted
+++ resolved
@@ -1,12 +1,9 @@
 import datetime
 
+import geopandas as gpd
 import pytz
 from dateutil.parser import parse
-import geopandas as gpd
 
-from ..metadata.metadata_utils import provide_metadata
-
-from ..classes.featurelayer import FeatureLayer
 from ..metadata.metadata_utils import provide_metadata
 
 est = pytz.timezone("US/Eastern")
@@ -16,11 +13,7 @@
 
 
 @provide_metadata()
-<<<<<<< HEAD
 def conservatorship(input_gdf: gpd.GeoDataFrame) -> gpd.GeoDataFrame:
-=======
-def conservatorship(primary_featurelayer: FeatureLayer) -> FeatureLayer:
->>>>>>> 6d53a43f
     """
     Determines conservatorship eligibility for properties in a feature layer.
 
@@ -68,10 +61,5 @@
 
         conservatorships.append(conservatorship)
 
-<<<<<<< HEAD
     input_gdf["conservatorship"] = conservatorships
-    return input_gdf
-=======
-    primary_featurelayer.gdf["conservatorship"] = conservatorships
-    return primary_featurelayer
->>>>>>> 6d53a43f
+    return input_gdf