--- conflicted
+++ resolved
@@ -5,8 +5,8 @@
 
 from src.validation.base import ValidationResult, validate_output
 from src.validation.council_dists import (
+    CouncilDistrictsInputValidator,
     CouncilDistrictsOutputValidator,
-    CouncilDistrictsInputValidator,
 )
 
 from ..classes.loaders import EsriLoader
@@ -45,11 +45,8 @@
         name="Council Districts",
         esri_urls=COUNCIL_DISTRICTS_TO_LOAD,
         cols=["district"],
-<<<<<<< HEAD
+        validator=CouncilDistrictsInputValidator(),
         input_crs="EPSG:4326",  # Load in geographic coordinates since the data appears to be lat/lon
-=======
-        validator=CouncilDistrictsInputValidator(),
->>>>>>> 331c6c5f
     )
 
     council_dists, input_validation = loader.load_or_fetch()
