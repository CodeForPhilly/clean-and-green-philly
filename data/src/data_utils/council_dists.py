--- conflicted
+++ resolved
@@ -13,15 +13,10 @@
 pd.set_option("future.no_silent_downcasting", True)
 
 
-<<<<<<< HEAD
-@provide_metadata()
 @validate_output(CouncilDistrictsOutputValidator)
 def council_dists(
     input_gdf: gpd.GeoDataFrame,
 ) -> Tuple[gpd.GeoDataFrame, ValidationResult]:
-=======
-def council_dists(input_gdf: gpd.GeoDataFrame) -> gpd.GeoDataFrame:
->>>>>>> fbe9bcda
     """
     Associates properties in the primary feature layer with council districts
     using a spatial join.
