--- conflicted
+++ resolved
@@ -10,15 +10,10 @@
 from ..utilities import opa_join
 
 
-<<<<<<< HEAD
-@provide_metadata()
 @validate_output(CityOwnedPropertiesOutputValidator)
 def city_owned_properties(
     input_gdf: gpd.GeoDataFrame,
 ) -> Tuple[gpd.GeoDataFrame, ValidationResult]:
-=======
-def city_owned_properties(input_gdf: gpd.GeoDataFrame) -> gpd.GeoDataFrame:
->>>>>>> fbe9bcda
     """
     Processes city-owned property data by joining it with the primary feature layer,
     renaming columns, and updating access information for properties based on ownership.
