import geopandas as gpd

from src.data_utils.kde import apply_kde_to_input
from src.validation.base import validate_output
from src.validation.drug_crimes import DrugCrimesOutputValidator

from ..constants.services import DRUGCRIME_SQL_QUERY


<<<<<<< HEAD
@provide_metadata()
@validate_output(DrugCrimesOutputValidator)
=======
>>>>>>> fbe9bcda
def drug_crimes(input_gdf: gpd.GeoDataFrame) -> gpd.GeoDataFrame:
    """
    Applies kernel density estimation (KDE) analysis for drug crimes to the primary feature layer.

    Args:
        primary_featurelayer (FeatureLayer): The feature layer containing property data.

    Returns:
        FeatureLayer: The input feature layer with KDE analysis results for drug crimes.

    Tagline:
        Density analysis for drug crimes

    Columns added:
        drug_crimes_density (float): KDE density of drug crimes.
        drug_crimes_density_zscore (float): Z-score of drug crime density.
        drug_crimes_density_label (str): Categorized density level.
        drug_crimes_density_percentile (float): Percentile rank of density.

    Primary Feature Layer Columns Referenced:
        geometry

    Source:
        https://phl.carto.com/api/v2/sql

    """
    return apply_kde_to_input(input_gdf, "Drug Crimes", DRUGCRIME_SQL_QUERY)<|MERGE_RESOLUTION|>--- conflicted
+++ resolved
@@ -7,11 +7,7 @@
 from ..constants.services import DRUGCRIME_SQL_QUERY
 
 
-<<<<<<< HEAD
-@provide_metadata()
 @validate_output(DrugCrimesOutputValidator)
-=======
->>>>>>> fbe9bcda
 def drug_crimes(input_gdf: gpd.GeoDataFrame) -> gpd.GeoDataFrame:
     """
     Applies kernel density estimation (KDE) analysis for drug crimes to the primary feature layer.
