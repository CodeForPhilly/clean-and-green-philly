--- conflicted
+++ resolved
@@ -10,15 +10,10 @@
 from ..utilities import opa_join
 
 
-<<<<<<< HEAD
-@provide_metadata()
 @validate_output(DelinquenciesOutputValidator)
 def delinquencies(
     input_gdf: gpd.GeoDataFrame,
 ) -> Tuple[gpd.GeoDataFrame, ValidationResult]:
-=======
-def delinquencies(input_gdf: gpd.GeoDataFrame) -> gpd.GeoDataFrame:
->>>>>>> fbe9bcda
     """
     Adds property tax delinquency information to the primary feature layer by
     joining with a tax delinquencies dataset.
