from typing import Tuple

import geopandas as gpd

from src.validation.base import ValidationResult, validate_output
from src.validation.phs_properties import PHSPropertiesOutputValidator

from ..classes.loaders import EsriLoader
from ..constants.services import PHS_LAYERS_TO_LOAD
from ..utilities import spatial_join


<<<<<<< HEAD
@provide_metadata()
@validate_output(PHSPropertiesOutputValidator)
def phs_properties(
    input_gdf: gpd.GeoDataFrame,
) -> Tuple[gpd.GeoDataFrame, ValidationResult]:
=======
def phs_properties(input_gdf: gpd.GeoDataFrame) -> gpd.GeoDataFrame:
>>>>>>> fbe9bcda
    """
    Perform a spatial join between the primary feature layer and the PHS properties layer,
    then update the primary feature layer with a new column 'phs_care_program' indicating
    if the property is part of the PHS care program.

    Args:
        merged_gdf (FeatureLayer): The primary feature layer to join with the PHS properties layer.

    Returns:
        FeatureLayer: The updated primary feature layer with the 'phs_care_program' column.

    Tagline:
        Identifies PHS Care properties

    Columns added:
        phs_care_program (str): The PHS care program associated with the property.

    Primary Feature Layer Columns Referenced:
        opa_id, geometry
    """

    loader = EsriLoader(
        name="PHS Properties", esri_urls=PHS_LAYERS_TO_LOAD, cols=["program"]
    )

    phs_properties, input_validation = loader.load_or_fetch()

    # Perform spatial join between primary feature layer and PHS properties
    merged_gdf = spatial_join(input_gdf, phs_properties)

    # Create 'phs_care_program' column with values from 'program', drop 'program'
    merged_gdf["phs_care_program"] = merged_gdf.pop("program")

    return merged_gdf, input_validation<|MERGE_RESOLUTION|>--- conflicted
+++ resolved
@@ -10,15 +10,10 @@
 from ..utilities import spatial_join
 
 
-<<<<<<< HEAD
-@provide_metadata()
 @validate_output(PHSPropertiesOutputValidator)
 def phs_properties(
     input_gdf: gpd.GeoDataFrame,
 ) -> Tuple[gpd.GeoDataFrame, ValidationResult]:
-=======
-def phs_properties(input_gdf: gpd.GeoDataFrame) -> gpd.GeoDataFrame:
->>>>>>> fbe9bcda
     """
     Perform a spatial join between the primary feature layer and the PHS properties layer,
     then update the primary feature layer with a new column 'phs_care_program' indicating
