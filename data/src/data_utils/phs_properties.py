--- conflicted
+++ resolved
@@ -12,21 +12,12 @@
 
     phs_properties.gdf["phs_partner_agency"] = "PHS"
 
-<<<<<<< HEAD
-    primary_featurelayer.spatial_join(phs_properties)
-    primary_featurelayer.gdf["COMM_PARTN"].fillna("None", inplace=True)
-
-    rename_columns = {
-        "COMM_PARTN": "phs_partner_agency",
-    }
-=======
     primary_featurelayer.opa_join(
         phs_properties.gdf,
         "BRT_ID",
     )
 
     primary_featurelayer.gdf["phs_partner_agency"].fillna("None", inplace=True)
->>>>>>> 36a7e7ef
 
     primary_featurelayer.rebuild_gdf()
 
