from typing import Tuple

import geopandas as gpd

<<<<<<< HEAD
from src.validation.base import ValidationResult, validate_output
from src.validation.tactical_urbanism import TacticalUrbanismOutputValidator

from ..metadata.metadata_utils import provide_metadata


@provide_metadata()
@validate_output(TacticalUrbanismOutputValidator)
def tactical_urbanism(
    input_gdf: gpd.GeoDataFrame,
) -> Tuple[gpd.GeoDataFrame, ValidationResult]:
=======

def tactical_urbanism(input_gdf: gpd.GeoDataFrame) -> gpd.GeoDataFrame:
>>>>>>> fbe9bcda
    """
    Assigns a 'tactical_urbanism' value to each row in the primary feature layer based on specific conditions.

    Tactical urbanism is marked as "Yes" if the property is a parcel of type 'Land',
    and does not have any unsafe or immediately dangerous buildings. Otherwise, it is "No".

    Args:
        primary_featurelayer: A FeatureLayer object containing a GeoDataFrame (`gdf`) as an attribute.

    Columns Added:
        tactical_urbanism (str): Indicates whether each property qualifies for tactical urbanism ("Yes" or "No").

    Primary Feature Layer Columns Referenced:
        parcel_type, unsafe_building, imm_dang_building

    Tagline:
        Identify tactical urbanism-eligible properties

    Returns:
        The input FeatureLayer with a new column 'tactical_urbanism' added to its GeoDataFrame.
    """
    tactical_urbanism_values = []

    for idx, row in input_gdf.iterrows():
        if (
            row["parcel_type"] == "Land"
            and row["unsafe_building"] == "N"
            and row["imm_dang_building"] == "N"
        ):
            tactical_urbanism = "Yes"
        else:
            tactical_urbanism = "No"

        tactical_urbanism_values.append(tactical_urbanism)

    input_gdf["tactical_urbanism"] = tactical_urbanism_values
    return input_gdf, ValidationResult(True)<|MERGE_RESOLUTION|>--- conflicted
+++ resolved
@@ -2,22 +2,14 @@
 
 import geopandas as gpd
 
-<<<<<<< HEAD
 from src.validation.base import ValidationResult, validate_output
 from src.validation.tactical_urbanism import TacticalUrbanismOutputValidator
 
-from ..metadata.metadata_utils import provide_metadata
 
-
-@provide_metadata()
 @validate_output(TacticalUrbanismOutputValidator)
 def tactical_urbanism(
     input_gdf: gpd.GeoDataFrame,
 ) -> Tuple[gpd.GeoDataFrame, ValidationResult]:
-=======
-
-def tactical_urbanism(input_gdf: gpd.GeoDataFrame) -> gpd.GeoDataFrame:
->>>>>>> fbe9bcda
     """
     Assigns a 'tactical_urbanism' value to each row in the primary feature layer based on specific conditions.
 
