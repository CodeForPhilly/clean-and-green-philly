--- conflicted
+++ resolved
@@ -8,23 +8,12 @@
 from bs4 import BeautifulSoup
 from tqdm import tqdm
 
-<<<<<<< HEAD
-from config.config import USE_CRS
-from new_etl.utilities import spatial_join
-
-from ..classes.file_manager import FileManager, FileType, LoadType
-from ..metadata.metadata_utils import provide_metadata
-
-file_manager = FileManager.get_instance()
-=======
+from src.new_etl.utilities import spatial_join
 from src.config.config import USE_CRS
-
-from ..classes.featurelayer import FeatureLayer
 from ..classes.file_manager import FileManager, FileType, LoadType
 from ..metadata.metadata_utils import provide_metadata
 
 file_manager = FileManager()
->>>>>>> c2fa5f7d
 
 
 def get_latest_shapefile_url() -> str:
@@ -67,11 +56,7 @@
     target_files_paths = [
         file_manager.get_file_path(filename, LoadType.TEMP) for filename in target_files
     ]
-<<<<<<< HEAD
     if any([not os.path.exists(file_path) for file_path in target_files_paths]):
-=======
-    if any([not os.path.exists(filepath) for filepath in target_files_paths]):
->>>>>>> c2fa5f7d
         print("Downloading and processing park priority data...")
         response: requests.Response = requests.get(park_url, stream=True)
         total_size: int = int(response.headers.get("content-length", 0))
@@ -113,10 +98,7 @@
         filter_shapefile_generator()
     )
 
-<<<<<<< HEAD
     # ISSUE Check this CRS
-=======
->>>>>>> c2fa5f7d
     phl_parks.crs = USE_CRS
     phl_parks = phl_parks.to_crs(USE_CRS)
 
