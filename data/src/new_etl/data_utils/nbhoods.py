import geopandas as gpd

<<<<<<< HEAD
from new_etl.utilities import spatial_join
=======
from src.config.config import USE_CRS
>>>>>>> c2fa5f7d

from ..classes.featurelayer import GdfLoader
from ..constants.services import NBHOODS_URL
from ..metadata.metadata_utils import provide_metadata


@provide_metadata()
def nbhoods(input_gdf: gpd.GeoDataFrame) -> gpd.GeoDataFrame:
    """
    Adds neighborhood information to the primary feature layer by performing a spatial join
    with a neighborhoods dataset.

    Args:
        primary_featurelayer (FeatureLayer): The feature layer containing property data.

    Returns:
        FeatureLayer: The input feature layer with an added "neighborhood" column,
        containing the name of the neighborhood for each property.

    Tagline:
        Assigns neighborhoods

    Columns added:
        neighborhood (str): The name of the neighborhood associated with the property.

    Primary Feature Layer Columns Referenced:
        opa_id, geometry

    Source:
        https://raw.githubusercontent.com/opendataphilly/open-geo-data/master/philadelphia-neighborhoods/philadelphia-neighborhoods.geojson
    """

    loader = GdfLoader(name="Neighborhoods", input=NBHOODS_URL, cols=["mapname"])
    phl_nbhoods = loader.load_or_fetch()

    # Correct the column name to lowercase if needed
    if "mapname" in phl_nbhoods.columns:
        phl_nbhoods.rename(columns={"mapname": "neighborhood"}, inplace=True)

    merged_gdf = spatial_join(input_gdf, phl_nbhoods)

    return merged_gdf<|MERGE_RESOLUTION|>--- conflicted
+++ resolved
@@ -1,10 +1,6 @@
 import geopandas as gpd
 
-<<<<<<< HEAD
-from new_etl.utilities import spatial_join
-=======
-from src.config.config import USE_CRS
->>>>>>> c2fa5f7d
+from src.new_etl.utilities import spatial_join
 
 from ..classes.featurelayer import GdfLoader
 from ..constants.services import NBHOODS_URL
