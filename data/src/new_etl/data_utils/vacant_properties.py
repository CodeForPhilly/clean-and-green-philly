from io import BytesIO

import geopandas as gpd
import pandas as pd

from ..classes.featurelayer import FeatureLayer, google_cloud_bucket
from ..constants.services import VACANT_PROPS_LAYERS_TO_LOAD
from ..metadata.metadata_utils import provide_metadata


def load_backup_data_from_gcs(file_name: str) -> pd.DataFrame | None:
    """
    Loads backup data from Google Cloud Storage as a DataFrame, ensuring compatibility for matching.

    Args:
        file_name (str): The name of the file to load from GCS.

    Returns:
        pd.DataFrame: A DataFrame containing the backup data with only the "opa_id" column.
    """
    bucket = google_cloud_bucket()
    if not bucket:
        print("No Google Cloud bucket available - skipping backup data load.")
        raise ValueError("Missing Google cloud bucket to load backup data")
    blob = bucket.blob(file_name)
    if not blob.exists():
        raise FileNotFoundError(f"File {file_name} not found in the GCS bucket.")
    file_bytes = blob.download_as_bytes()
    try:
        gdf = gpd.read_file(BytesIO(file_bytes))
    except Exception as e:
        raise ValueError(f"Error reading GeoJSON file: {e}")

    print("Loaded backup data from GCS.")

    # Ensure only opa_id is retained and convert to DataFrame (drop geometry)
    gdf = gdf[["OPA_ID"]].rename(columns={"OPA_ID": "opa_id"})
    gdf = gdf.drop(columns=["geometry"], errors="ignore")

    return gdf


def check_null_percentage(df: pd.DataFrame, threshold: float = 0.05) -> None:
    """
    Checks if any column in the DataFrame has more than the given threshold of null values.

    Args:
        df (pd.DataFrame): The DataFrame to check for null percentages.
        threshold (float): The threshold for acceptable null percentages (default is 5%).

    Raises:
        ValueError: If any column has more null values than the threshold.
    """
    null_percentages = df.isnull().mean()
    for col, pct in null_percentages.items():
        if pct > threshold:
            raise ValueError(
                f"Column '{col}' has more than {threshold * 100}% null values ({pct * 100}%)."
            )


@provide_metadata()
def vacant_properties(primary_featurelayer: FeatureLayer) -> FeatureLayer:
    """
    Adds a "vacant" column to the primary feature layer based on vacant property data from
    ESRI layers and backup data from Google Cloud Storage if necessary.

    Args:
        primary_featurelayer (FeatureLayer): The feature layer containing property data.

    Returns:
        FeatureLayer: The input feature layer with an added "vacant" column.

    Tagline:
        Identify vacant properties.

    Columns Added:
        vacant (bool): Indicates whether the property is vacant.

    Primary Feature Layer Columns Referenced:
        opa_id

    Known Issues:
        - The vacant land data is below the threshold, so backup data is loaded from GCS.
    """
    vacant_properties = FeatureLayer(
        name="Vacant Properties",
        esri_rest_urls=VACANT_PROPS_LAYERS_TO_LOAD,
        cols=["OPA_ID", "parcel_type"],  # Only need opa_id and parcel_type
    )

    # Rename columns for consistency
    vacant_properties.gdf = vacant_properties.gdf.rename(columns={"OPA_ID": "opa_id"})

    # Filter for "Land" properties in the dataset
    vacant_land_gdf = vacant_properties.gdf[
        vacant_properties.gdf["parcel_type"] == "Land"
    ]
    print(f"Vacant land data size in the default dataset: {len(vacant_land_gdf)} rows.")

    # Check if the vacant land data is below the threshold
    if len(vacant_land_gdf) < 20000:
        print(
            "Vacant land data is below the threshold. Removing vacant land rows and loading backup data from GCS."
        )
        vacant_properties.gdf = vacant_properties.gdf[
            vacant_properties.gdf["parcel_type"] != "Land"
        ]

        # Attempt to load backup data from GCS
<<<<<<< HEAD
        backup_gdf = load_backup_data_from_gcs("vacant_indicators_land_06_2024.geojson")

        if backup_gdf:
=======
        try:
            backup_gdf = load_backup_data_from_gcs(
                "vacant_indicators_land_06_2024.geojson"
            )

>>>>>>> b277cc12
            # Add parcel_type column to backup data
            backup_gdf["parcel_type"] = "Land"

            # Append backup data to the existing dataset
            print(
                f"Appending backup data ({len(backup_gdf)} rows) to the existing data."
            )
            vacant_properties.gdf = pd.concat(
                [vacant_properties.gdf, backup_gdf], ignore_index=True
            )
<<<<<<< HEAD
=======
        except Exception as e:
            print(
                f"Unable to load backup data for vacancies with error {e} - proceeding with pipeline using only vacant building data"
            )
>>>>>>> b277cc12

    # Convert to a regular DataFrame by dropping geometry
    df = vacant_properties.gdf.drop(columns=["geometry"], errors="ignore")

    # Drop rows with missing opa_id
    df.dropna(subset=["opa_id"], inplace=True)

    # Final check for null percentages
    check_null_percentage(df)

    # Add "vacant" column to primary feature layer
    primary_featurelayer.gdf["vacant"] = primary_featurelayer.gdf["opa_id"].isin(
        df["opa_id"]
    )

    # Drop parcel_type column after processing
    df.drop(columns=["parcel_type"], inplace=True)

    return primary_featurelayer<|MERGE_RESOLUTION|>--- conflicted
+++ resolved
@@ -108,17 +108,11 @@
         ]
 
         # Attempt to load backup data from GCS
-<<<<<<< HEAD
-        backup_gdf = load_backup_data_from_gcs("vacant_indicators_land_06_2024.geojson")
-
-        if backup_gdf:
-=======
         try:
             backup_gdf = load_backup_data_from_gcs(
                 "vacant_indicators_land_06_2024.geojson"
             )
 
->>>>>>> b277cc12
             # Add parcel_type column to backup data
             backup_gdf["parcel_type"] = "Land"
 
@@ -129,13 +123,10 @@
             vacant_properties.gdf = pd.concat(
                 [vacant_properties.gdf, backup_gdf], ignore_index=True
             )
-<<<<<<< HEAD
-=======
         except Exception as e:
             print(
                 f"Unable to load backup data for vacancies with error {e} - proceeding with pipeline using only vacant building data"
             )
->>>>>>> b277cc12
 
     # Convert to a regular DataFrame by dropping geometry
     df = vacant_properties.gdf.drop(columns=["geometry"], errors="ignore")
