--- conflicted
+++ resolved
@@ -3,22 +3,12 @@
 import geopandas as gpd
 import requests
 
-<<<<<<< HEAD
-from new_etl.classes.file_manager import FileManager, LoadType
-from new_etl.utilities import spatial_join
-
+from src.new_etl.utilities import spatial_join
 from ..classes.featurelayer import GdfLoader
 from ..metadata.metadata_utils import provide_metadata
-
-file_manager = FileManager.get_instance()
-=======
-from src.config.config import USE_CRS
-from src.new_etl.classes.file_manager import FileManager
-from ..classes.featurelayer import FeatureLayer
-from ..metadata.metadata_utils import provide_metadata
+from src.new_etl.classes.file_manager import FileManager, LoadType
 
 file_manager = FileManager()
->>>>>>> c2fa5f7d
 
 
 @provide_metadata()
@@ -54,7 +44,6 @@
     tree_response = requests.get(tree_url)
 
     with io.BytesIO(tree_response.content) as f:
-<<<<<<< HEAD
         file_manager.extract_all(f)
 
     # Load and process the tree canopy shapefile
@@ -66,14 +55,6 @@
     )
     pa_trees = loader.load_or_fetch()
 
-=======
-        with zipfile.ZipFile(f, "r") as zip_ref:
-            zip_ref.extractall("storage/temp")
-
-    # Load and process the tree canopy shapefile
-    pa_trees = gpd.read_file("storage/temp/pa.shp")
-    pa_trees = pa_trees.to_crs(USE_CRS)
->>>>>>> c2fa5f7d
     phl_trees = pa_trees[pa_trees["county"] == "Philadelphia County"]
 
     # Rename column to match intended output
