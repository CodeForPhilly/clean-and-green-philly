--- conflicted
+++ resolved
@@ -4,13 +4,9 @@
 
 from slack_sdk import WebClient
 
-<<<<<<< HEAD
-from new_etl.classes.file_manager import FileManager, FileType, LoadType
+from src.new_etl.classes.file_manager import FileManager, FileType, LoadType
 
 file_manager = FileManager.get_instance()
-=======
-from src.config.psql import conn
->>>>>>> 27233a34
 
 
 class DiffReport:
@@ -33,22 +29,10 @@
         """
         Generate the data diff and summarize changes.
         """
-<<<<<<< HEAD
         cache_directory = file_manager.pipeline_cache_directory
         cached_files = [
             file for file in os.listdir(cache_directory) if self.table_name in file
         ]
-=======
-        # Step 1: Retrieve the two most recent timestamps
-        query_timestamps = text(f"""
-        SELECT DISTINCT create_date
-        FROM {self.table_name}
-        ORDER BY create_date DESC
-        LIMIT 2;
-        """)
-
-        timestamps = pd.read_sql(query_timestamps, self.conn)["create_date"].tolist()
->>>>>>> 27233a34
 
         if len(cached_files) < 2:
             print(
