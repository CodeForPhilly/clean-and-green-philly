--- conflicted
+++ resolved
@@ -2,10 +2,6 @@
 
 import pandas as pd
 from slack_sdk import WebClient
-<<<<<<< HEAD
-=======
-from sqlalchemy import text
->>>>>>> 7dc2a822
 
 
 def send_dataframe_profile_to_slack(
@@ -82,125 +78,6 @@
         print(f"Failed to send QC profile for `{df_name}` to Slack: {e}")
 
 
-<<<<<<< HEAD
-# def send_pg_stats_to_slack(conn, slack_token: str | None = None):
-#     """
-#     Report total sizes for all hypertables using hypertable_detailed_size
-#     and send the result to a Slack channel.
-
-#     Args:
-#         conn: SQLAlchemy connection to the PostgreSQL database.
-#         slack_token (str): The Slack API token. If not provided, it will be read from the environment.
-#     """
-#     token = slack_token or os.getenv("CAGP_SLACK_API_TOKEN")
-#     if not token:
-#         print("Slack API token not found in environment variables.")
-#         print("Skipping PostgreSQL stats report to Slack.")
-#         return
-
-#     # Step 1: Get all hypertable names
-#     hypertable_query = """
-#     SELECT hypertable_name
-#     FROM timescaledb_information.hypertables;
-#     """
-#     result = conn.execute(text(hypertable_query))
-#     hypertables = [row[0] for row in result]  # Extract first column of each tuple
-
-#     # Step 2: Query detailed size for each hypertable
-#     detailed_sizes = []
-#     for hypertable in hypertables:
-#         size_query = f"SELECT * FROM hypertable_detailed_size('{hypertable}');"
-#         size_result = conn.execute(text(size_query))
-#         for row in size_result:
-#             # Append the total size (row[3] = total_bytes)
-#             detailed_sizes.append(
-#                 {
-#                     "hypertable": hypertable,
-#                     "total_bytes": row[3],
-#                 }
-#             )
-
-#     # Step 3: Format the message for Slack
-#     message = "*Hypertable Total Sizes:*\n"
-#     for size in detailed_sizes:
-#         total_bytes = size["total_bytes"]
-#         total_size = (
-#             f"{total_bytes / 1073741824:.2f} GB"
-#             if total_bytes >= 1073741824
-#             else f"{total_bytes / 1048576:.2f} MB"
-#             if total_bytes >= 1048576
-#             else f"{total_bytes / 1024:.2f} KB"
-#         )
-#         message += f"- {size['hypertable']}: {total_size}\n"
-
-#     # Step 4: Send to Slack
-#     client = WebClient(token=token)
-#     client.chat_postMessage(
-#         channel="clean-and-green-philly-pipeline",
-#         text=message,
-#         username="PG Stats Reporter",
-#     )
-=======
-def send_pg_stats_to_slack(conn, slack_token: str | None = None):
-    """
-    Report total sizes for all hypertables using hypertable_detailed_size
-    and send the result to a Slack channel.
-
-    Args:
-        conn: SQLAlchemy connection to the PostgreSQL database.
-        slack_token (str): The Slack API token. If not provided, it will be read from the environment.
-    """
-    token = slack_token or os.getenv("CAGP_SLACK_API_TOKEN")
-    if not token:
-        print("Slack API token not found in environment variables.")
-        print("Skipping PostgreSQL stats report to Slack.")
-        return
-
-    # Step 1: Get all hypertable names
-    hypertable_query = """
-    SELECT hypertable_name
-    FROM timescaledb_information.hypertables;
-    """
-    result = conn.execute(text(hypertable_query))
-    hypertables = [row[0] for row in result]  # Extract first column of each tuple
-
-    # Step 2: Query detailed size for each hypertable
-    detailed_sizes = []
-    for hypertable in hypertables:
-        size_query = f"SELECT * FROM hypertable_detailed_size('{hypertable}');"
-        size_result = conn.execute(text(size_query))
-        for row in size_result:
-            # Append the total size (row[3] = total_bytes)
-            detailed_sizes.append(
-                {
-                    "hypertable": hypertable,
-                    "total_bytes": row[3],
-                }
-            )
-
-    # Step 3: Format the message for Slack
-    message = "*Hypertable Total Sizes:*\n"
-    for size in detailed_sizes:
-        total_bytes = size["total_bytes"]
-        total_size = (
-            f"{total_bytes / 1073741824:.2f} GB"
-            if total_bytes >= 1073741824
-            else f"{total_bytes / 1048576:.2f} MB"
-            if total_bytes >= 1048576
-            else f"{total_bytes / 1024:.2f} KB"
-        )
-        message += f"- {size['hypertable']}: {total_size}\n"
-
-    # Step 4: Send to Slack
-    client = WebClient(token=token)
-    client.chat_postMessage(
-        channel="clean-and-green-philly-pipeline",
-        text=message,
-        username="PG Stats Reporter",
-    )
->>>>>>> 7dc2a822
-
-
 def send_diff_report_to_slack(
     diff_summary: str,
     report_url: str,
