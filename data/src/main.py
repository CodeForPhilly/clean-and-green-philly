--- conflicted
+++ resolved
@@ -2,16 +2,8 @@
 
 import pandas as pd
 
-<<<<<<< HEAD
-from new_etl.classes.file_manager import FileManager, FileType, LoadType
-from new_etl.classes.slack_reporters import (
-=======
-from src.config.config import tiles_file_id_prefix
-from src.config.psql import conn
-from src.new_etl.classes.data_diff import DiffReport
+from src.new_etl.classes.file_manager import FileManager, FileType, LoadType
 from src.new_etl.classes.slack_reporters import (
-    send_dataframe_profile_to_slack,
->>>>>>> b323c688
     send_error_to_slack,
 )
 from src.new_etl.data_utils import (
@@ -43,12 +35,7 @@
     unsafe_buildings,
     vacant_properties,
 )
-<<<<<<< HEAD
-from new_etl.validation import (
-=======
-from src.new_etl.database import to_postgis_with_schema
 from src.new_etl.validation import (
->>>>>>> b323c688
     CommunityGardensValidator,
     KDEValidator,
     LIViolationsValidator,
