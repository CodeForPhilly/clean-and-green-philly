import traceback

import pandas as pd

from new_etl.classes.file_manager import FileManager, FileType, LoadType
from new_etl.classes.slack_reporters import (
    send_error_to_slack,
)
from new_etl.data_utils import (
    access_process,
    city_owned_properties,
    community_gardens,
    conservatorship,
    contig_neighbors,
    council_dists,
    delinquencies,
    dev_probability,
    drug_crimes,
    gun_crimes,
    imm_dang_buildings,
    li_complaints,
    li_violations,
    nbhoods,
    negligent_devs,
    opa_properties,
    owner_type,
    park_priority,
    phs_properties,
    ppr_properties,
    priority_level,
    pwd_parcels,
    rco_geoms,
    tactical_urbanism,
    tree_canopy,
    unsafe_buildings,
    vacant_properties,
)
<<<<<<< HEAD

file_manager = FileManager.get_instance()
=======
from new_etl.database import to_postgis_with_schema
from new_etl.validation import (
    CommunityGardensValidator,
    KDEValidator,
    LIViolationsValidator,
    OwnerTypeValidator,
    TreeCanopyValidator,
    VacantValidator,
)
from new_etl.validation.access_process import AccessProcessValidator
from new_etl.validation.city_owned_properties import CityOwnedPropertiesValidator
from new_etl.validation.council_dists import CouncilDistrictsValidator
from new_etl.validation.nbhoods import NeighborhoodsValidator
from new_etl.validation.phs_properties import PHSPropertiesValidator
from new_etl.validation.ppr_properties import PPRPropertiesValidator
from new_etl.validation.rco_geoms import RCOGeomsValidator

# Map services to their validators
SERVICE_VALIDATORS = {
    "community_gardens": CommunityGardensValidator(),
    "drug_crime": KDEValidator().configure(
        density_column="drug_crimes_density",
        zscore_column="drug_crimes_density_zscore",
        label_column="drug_crimes_density_label",
        percentile_column="drug_crimes_density_percentile",
    ),
    "gun_crime": KDEValidator().configure(
        density_column="gun_crimes_density",
        zscore_column="gun_crimes_density_zscore",
        label_column="gun_crimes_density_label",
        percentile_column="gun_crimes_density_percentile",
    ),
    "li_complaints": KDEValidator().configure(
        density_column="l_and_i_complaints_density",
        zscore_column="l_and_i_complaints_density_zscore",
        label_column="l_and_i_complaints_density_label",
        percentile_column="l_and_i_complaints_density_percentile",
    ),
    "li_violations": LIViolationsValidator(),
    "owner_type": OwnerTypeValidator(),
    "vacant": VacantValidator(),
    "council_dists": CouncilDistrictsValidator(),
    "nbhoods": NeighborhoodsValidator(),
    "rco_geoms": RCOGeomsValidator(),
    "city_owned_properties": CityOwnedPropertiesValidator(),
    "phs_properties": PHSPropertiesValidator(),
    "ppr_properties": PPRPropertiesValidator(),
    "tree_canopy": TreeCanopyValidator(),
    "access_process": AccessProcessValidator(),
    # Add other service validators as they are created
}
>>>>>>> 7dc2a822

try:
    print("Starting ETL process.")

    services = [
        vacant_properties,  # Run early for other utils to use the `vacant` designation
        pwd_parcels,
        council_dists,
        nbhoods,
        rco_geoms,
        city_owned_properties,
        phs_properties,
        community_gardens,
        ppr_properties,
        owner_type,
        li_violations,
        li_complaints,
        tree_canopy,
        gun_crimes,
        drug_crimes,
        delinquencies,
        unsafe_buildings,
        imm_dang_buildings,
        contig_neighbors,
        dev_probability,
        negligent_devs,
        tactical_urbanism,
        conservatorship,
        park_priority,
    ]

    # Numeric columns to track for coercion
    numeric_columns = [
        "market_value",
        "sale_price",
        "total_assessment",
        "total_due",
        "num_years_owed",
        "permit_count",
    ]

    print("Loading OPA properties dataset.")
    dataset = opa_properties()

    for service in services:
        print(f"Running service: {service.__name__}")
        dataset = service(dataset)

<<<<<<< HEAD
        # If we want to save fractional steps along the pipeline, we need to coerce these the numeric data types
        # "most_recent_year_owed" as seen in lines 108-112 and at each step otherwise it cannot validly save to the
        # parquet file
=======
        # Run validation if a validator exists for this service
        if service.__name__ in SERVICE_VALIDATORS:
            validator = SERVICE_VALIDATORS[service.__name__]
            is_valid, errors = validator.validate(dataset.gdf)

            if not is_valid:
                error_message = (
                    f"Data validation failed for {service.__name__}:\n"
                    + "\n".join(errors)
                )
                send_error_to_slack(error_message)
                raise ValueError(error_message)

            print(f"Validation passed for {service.__name__}")
>>>>>>> 7dc2a822

    print("Applying final dataset transformations.")
    dataset = priority_level(dataset)
    dataset = access_process(dataset)

    # Save metadata
    try:
        metadata_df = pd.DataFrame(dataset.collected_metadata)
        file_manager.save_gdf(metadata_df, "metadata", LoadType.TEMP, FileType.CSV)
    except Exception as e:
        print(f"Error saving metadata: {str(e)}")
    # Drop duplicates
    before_drop = dataset.gdf.shape[0]
    dataset.gdf = dataset.gdf.drop_duplicates(subset="opa_id")
    print(f"Duplicate rows dropped: {before_drop - dataset.gdf.shape[0]}")

    # Convert columns where necessary
    for col in numeric_columns:
        dataset.gdf[col] = pd.to_numeric(dataset.gdf[col], errors="coerce")
    dataset.gdf["most_recent_year_owed"] = dataset.gdf["most_recent_year_owed"].astype(
        str
    )

    # Dataset profiling
    # send_dataframe_profile_to_slack(dataset.gdf, "all_properties_end")

    # Save dataset to PostgreSQL
    # to_postgis_with_schema(dataset.gdf, "all_properties_end", conn)

    # Generate and send diff report
    # diff_report = DiffReport()
    # diff_report.run()

    # send_pg_stats_to_slack(conn)  # Send PostgreSQL stats to Slack

    # Save local Parquet file
    file_label = file_manager.generate_file_label("all_properties_end")
    file_manager.save_gdf(
        dataset.gdf, file_label, LoadType.PIPELINE_CACHE, FileType.PARQUET
    )
    print(f"Dataset saved to Parquet in storage/pipeline_cache/{file_label}.parquet")

    # Publish only vacant properties
    dataset.gdf = dataset.gdf[dataset.gdf["vacant"]]
    # dataset.build_and_publish(tiles_file_id_prefix)

    # Finalize
    print("ETL process completed successfully.")

except Exception as e:
    error_message = f"Error in backend job: {str(e)}\n\n{traceback.format_exc()}"
    send_error_to_slack(error_message)
    raise  # Optionally re-raise the exception<|MERGE_RESOLUTION|>--- conflicted
+++ resolved
@@ -35,11 +35,6 @@
     unsafe_buildings,
     vacant_properties,
 )
-<<<<<<< HEAD
-
-file_manager = FileManager.get_instance()
-=======
-from new_etl.database import to_postgis_with_schema
 from new_etl.validation import (
     CommunityGardensValidator,
     KDEValidator,
@@ -55,6 +50,8 @@
 from new_etl.validation.phs_properties import PHSPropertiesValidator
 from new_etl.validation.ppr_properties import PPRPropertiesValidator
 from new_etl.validation.rco_geoms import RCOGeomsValidator
+
+file_manager = FileManager.get_instance()
 
 # Map services to their validators
 SERVICE_VALIDATORS = {
@@ -90,7 +87,6 @@
     "access_process": AccessProcessValidator(),
     # Add other service validators as they are created
 }
->>>>>>> 7dc2a822
 
 try:
     print("Starting ETL process.")
@@ -122,7 +118,44 @@
         park_priority,
     ]
 
-    # Numeric columns to track for coercion
+    print("Loading OPA properties dataset.")
+    dataset = opa_properties()
+
+    for service in services:
+        print(f"Running service: {service.__name__}")
+        dataset = service(dataset)
+
+        # Run validation if a validator exists for this service
+        if service.__name__ in SERVICE_VALIDATORS:
+            validator = SERVICE_VALIDATORS[service.__name__]
+            is_valid, errors = validator.validate(dataset.gdf)
+
+            if not is_valid:
+                error_message = (
+                    f"Data validation failed for {service.__name__}:\n"
+                    + "\n".join(errors)
+                )
+                send_error_to_slack(error_message)
+                raise ValueError(error_message)
+
+            print(f"Validation passed for {service.__name__}")
+
+    print("Applying final dataset transformations.")
+    dataset = priority_level(dataset)
+    dataset = access_process(dataset)
+
+    # Save metadata
+    try:
+        metadata_df = pd.DataFrame(dataset.collected_metadata)
+        metadata_df.to_csv("tmp/metadata.csv", index=False)
+    except Exception as e:
+        print(f"Error saving metadata: {str(e)}")
+    # Drop duplicates
+    before_drop = dataset.gdf.shape[0]
+    dataset.gdf = dataset.gdf.drop_duplicates(subset="opa_id")
+    print(f"Duplicate rows dropped: {before_drop - dataset.gdf.shape[0]}")
+
+    # Convert columns to numeric where necessary
     numeric_columns = [
         "market_value",
         "sale_price",
@@ -139,26 +172,9 @@
         print(f"Running service: {service.__name__}")
         dataset = service(dataset)
 
-<<<<<<< HEAD
         # If we want to save fractional steps along the pipeline, we need to coerce these the numeric data types
         # "most_recent_year_owed" as seen in lines 108-112 and at each step otherwise it cannot validly save to the
         # parquet file
-=======
-        # Run validation if a validator exists for this service
-        if service.__name__ in SERVICE_VALIDATORS:
-            validator = SERVICE_VALIDATORS[service.__name__]
-            is_valid, errors = validator.validate(dataset.gdf)
-
-            if not is_valid:
-                error_message = (
-                    f"Data validation failed for {service.__name__}:\n"
-                    + "\n".join(errors)
-                )
-                send_error_to_slack(error_message)
-                raise ValueError(error_message)
-
-            print(f"Validation passed for {service.__name__}")
->>>>>>> 7dc2a822
 
     print("Applying final dataset transformations.")
     dataset = priority_level(dataset)
