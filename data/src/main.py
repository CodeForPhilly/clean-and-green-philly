import os
import traceback

import pandas as pd

from new_etl.classes.file_manager import FileManager, FileType, LoadType
from new_etl.classes.data_diff import DiffReport
from new_etl.classes.slack_reporters import (
    SlackReporter,
    send_error_to_slack,
)
from new_etl.data_utils import (
    access_process,
    city_owned_properties,
    community_gardens,
    conservatorship,
    contig_neighbors,
    council_dists,
    delinquencies,
    dev_probability,
    drug_crimes,
    gun_crimes,
    imm_dang_buildings,
    li_complaints,
    li_violations,
    nbhoods,
    negligent_devs,
    opa_properties,
    owner_type,
    park_priority,
    phs_properties,
    ppr_properties,
    priority_level,
    pwd_parcels,
    rco_geoms,
    tactical_urbanism,
    tree_canopy,
    unsafe_buildings,
    vacant_properties,
)
from new_etl.validation import (
    CommunityGardensValidator,
    KDEValidator,
    LIViolationsValidator,
    OwnerTypeValidator,
    TreeCanopyValidator,
    VacantValidator,
)
from new_etl.validation.access_process import AccessProcessValidator
from new_etl.validation.city_owned_properties import CityOwnedPropertiesValidator
from new_etl.validation.council_dists import CouncilDistrictsValidator
from new_etl.validation.nbhoods import NeighborhoodsValidator
from new_etl.validation.phs_properties import PHSPropertiesValidator
from new_etl.validation.ppr_properties import PPRPropertiesValidator
from new_etl.validation.rco_geoms import RCOGeomsValidator

file_manager = FileManager.get_instance()
token = os.getenv("CAGP_SLACK_API_TOKEN")

slack_reporter = SlackReporter(token) if token else None

final_table_names = [
    "city_owned_properties",
    "community_gardens",
    "council_districts",
    "drug_crimes",
    "gun_crimes",
    "imminently_dangerous_buildings",
    "l_and_i_complaints",
    "li_violations",
    "opa_properties",
    "phs_properties",
    "ppr_properties",
    "property_tax_delinquencies",
    "pwd_parcels",
    "rcos",
    "updated_census_block_groups",
    "unsafe_buildings",
    "vacant_properties",
]

# Map services to their validators
SERVICE_VALIDATORS = {
    "community_gardens": CommunityGardensValidator(),
    "drug_crime": KDEValidator().configure(
        density_column="drug_crimes_density",
        zscore_column="drug_crimes_density_zscore",
        label_column="drug_crimes_density_label",
        percentile_column="drug_crimes_density_percentile",
    ),
    "gun_crime": KDEValidator().configure(
        density_column="gun_crimes_density",
        zscore_column="gun_crimes_density_zscore",
        label_column="gun_crimes_density_label",
        percentile_column="gun_crimes_density_percentile",
    ),
    "li_complaints": KDEValidator().configure(
        density_column="l_and_i_complaints_density",
        zscore_column="l_and_i_complaints_density_zscore",
        label_column="l_and_i_complaints_density_label",
        percentile_column="l_and_i_complaints_density_percentile",
    ),
    "li_violations": LIViolationsValidator(),
    "owner_type": OwnerTypeValidator(),
    "vacant": VacantValidator(),
    "council_dists": CouncilDistrictsValidator(),
    "nbhoods": NeighborhoodsValidator(),
    "rco_geoms": RCOGeomsValidator(),
    "city_owned_properties": CityOwnedPropertiesValidator(),
    "phs_properties": PHSPropertiesValidator(),
    "ppr_properties": PPRPropertiesValidator(),
    "tree_canopy": TreeCanopyValidator(),
    "access_process": AccessProcessValidator(),
    # Add other service validators as they are created
}

try:
    print("Starting ETL process.")

    services = [
        vacant_properties,  # Run early for other utils to use the `vacant` designation
        pwd_parcels,
        council_dists,
        nbhoods,
        rco_geoms,
        city_owned_properties,
        phs_properties,
        community_gardens,
        ppr_properties,
        owner_type,
        li_violations,
        li_complaints,
        tree_canopy,
        gun_crimes,
        drug_crimes,
        delinquencies,
        unsafe_buildings,
        imm_dang_buildings,
        contig_neighbors,
        dev_probability,
        negligent_devs,
        tactical_urbanism,
        conservatorship,
        park_priority,
    ]

    print("Loading OPA properties dataset.")
    dataset = opa_properties()

    for service in services:
        print(f"Running service: {service.__name__}")
        dataset = service(dataset)

        # Run validation if a validator exists for this service
        if service.__name__ in SERVICE_VALIDATORS:
            validator = SERVICE_VALIDATORS[service.__name__]
            is_valid, errors = validator.validate(dataset.gdf)

            if not is_valid:
                error_message = (
                    f"Data validation failed for {service.__name__}:\n"
                    + "\n".join(errors)
                )
                send_error_to_slack(error_message)
                raise ValueError(error_message)

            print(f"Validation passed for {service.__name__}")

    print("Applying final dataset transformations.")
    dataset = priority_level(dataset)
    dataset = access_process(dataset)

    # Save metadata
    try:
        metadata_df = pd.DataFrame(dataset.collected_metadata)
        metadata_df.to_csv("tmp/metadata.csv", index=False)
    except Exception as e:
        print(f"Error saving metadata: {str(e)}")
    # Drop duplicates
    before_drop = dataset.gdf.shape[0]
    dataset.gdf = dataset.gdf.drop_duplicates(subset="opa_id")
    print(f"Duplicate rows dropped: {before_drop - dataset.gdf.shape[0]}")

    # Convert columns to numeric where necessary
    numeric_columns = [
        "market_value",
        "sale_price",
        "total_assessment",
        "total_due",
        "num_years_owed",
        "permit_count",
    ]

    # Convert columns where necessary
    for col in numeric_columns:
        dataset.gdf[col] = pd.to_numeric(dataset.gdf[col], errors="coerce")
    dataset.gdf["most_recent_year_owed"] = dataset.gdf["most_recent_year_owed"].astype(
        str
    )

<<<<<<< HEAD
    if slack_reporter:
        # Dataset profiling
        slack_reporter.send_dataframe_profile_to_slack(
            dataset.gdf, "all_properties_end"
        )

        # Generate and send diff report
        diff_report = DiffReport().generate_diff()
        slack_reporter.send_diff_report_to_slack(diff_report.summary_text)
    else:
        print(
            "No slack token found in environment variables - skipping slack reporting and data diffing"
        )

=======
>>>>>>> b277cc12
    # Save local Parquet file
    file_label = file_manager.generate_file_label("all_properties_end")
    file_manager.save_gdf(
        dataset.gdf, file_label, LoadType.PIPELINE_CACHE, FileType.PARQUET
    )
    print(f"Dataset saved to Parquet in storage/pipeline_cache/{file_label}.parquet")

    # Publish only vacant properties
    dataset.gdf = dataset.gdf[dataset.gdf["vacant"]]

    # Finalize
    print("ETL process completed successfully.")

except Exception as e:
    error_message = f"Error in backend job: {str(e)}\n\n{traceback.format_exc()}"
    if slack_reporter:
        slack_reporter.send_error_to_slack(error_message)
    raise  # Optionally re-raise the exception<|MERGE_RESOLUTION|>--- conflicted
+++ resolved
@@ -198,7 +198,6 @@
         str
     )
 
-<<<<<<< HEAD
     if slack_reporter:
         # Dataset profiling
         slack_reporter.send_dataframe_profile_to_slack(
@@ -213,8 +212,6 @@
             "No slack token found in environment variables - skipping slack reporting and data diffing"
         )
 
-=======
->>>>>>> b277cc12
     # Save local Parquet file
     file_label = file_manager.generate_file_label("all_properties_end")
     file_manager.save_gdf(
