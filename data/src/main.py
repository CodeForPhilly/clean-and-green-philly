import os
import traceback

import geopandas as gpd
import pandas as pd

<<<<<<< HEAD
from new_etl.classes.file_manager import FileManager, FileType, LoadType
from new_etl.classes.slack_reporters import (
    send_error_to_slack,
)
from new_etl.data_utils import (
=======
from src.new_etl.classes.file_manager import FileManager, FileType, LoadType
from src.new_etl.classes.data_diff import DiffReport
from src.new_etl.classes.slack_reporters import SlackReporter
from src.new_etl.data_utils import (
>>>>>>> c2fa5f7d
    access_process,
    city_owned_properties,
    community_gardens,
    conservatorship,
    contig_neighbors,
    council_dists,
    delinquencies,
    dev_probability,
    drug_crimes,
    gun_crimes,
    imm_dang_buildings,
    li_complaints,
    li_violations,
    nbhoods,
    negligent_devs,
    opa_properties,
    owner_type,
    park_priority,
    phs_properties,
    ppr_properties,
    priority_level,
    pwd_parcels,
    rco_geoms,
    tactical_urbanism,
    tree_canopy,
    unsafe_buildings,
    vacant_properties,
)

<<<<<<< HEAD
file_manager = FileManager.get_instance()
=======
file_manager = FileManager()
token = os.getenv("CAGP_SLACK_API_TOKEN")

slack_reporter = SlackReporter(token) if token else None

final_table_names = [
    "city_owned_properties",
    "community_gardens",
    "council_districts",
    "drug_crimes",
    "gun_crimes",
    "imminently_dangerous_buildings",
    "l_and_i_complaints",
    "li_violations",
    "opa_properties",
    "phs_properties",
    "ppr_properties",
    "property_tax_delinquencies",
    "pwd_parcels",
    "rcos",
    "updated_census_block_groups",
    "unsafe_buildings",
    "vacant_properties",
]
>>>>>>> c2fa5f7d

try:
    print("Starting ETL process.")

    services = [
        vacant_properties,  # Run early for other utils to use the `vacant` designation
        pwd_parcels,
        council_dists,
        nbhoods,
        rco_geoms,
        city_owned_properties,
        phs_properties,
        community_gardens,
        ppr_properties,
        owner_type,
        li_violations,
        li_complaints,
        tree_canopy,
        gun_crimes,
        drug_crimes,
        delinquencies,
        unsafe_buildings,
        imm_dang_buildings,
        contig_neighbors,
        dev_probability,
        negligent_devs,
        tactical_urbanism,
        conservatorship,
        park_priority,
    ]

    print("Loading OPA properties dataset.")
    dataset = opa_properties()

    for service in services:
        print(f"Running service: {service.__name__}")
        if not isinstance(dataset, gpd.GeoDataFrame):
            raise TypeError(
                f"Expected GeoDataFrame from {service.__name__}, got {type(dataset)}"
            )
        dataset = service(dataset)

    print("Applying final dataset transformations.")
    dataset = priority_level(dataset)
    dataset = access_process(dataset)

    # Save metadata
    try:
        metadata_df = pd.DataFrame(dataset.collected_metadata)
        metadata_df.to_csv("tmp/metadata.csv", index=False)
    except Exception as e:
        print(f"Error saving metadata: {str(e)}")
    # Drop duplicates
    before_drop = dataset.shape[0]
    dataset = dataset.drop_duplicates(subset="opa_id")
    print(f"Duplicate rows dropped: {before_drop - dataset.shape[0]}")

    # Convert columns to numeric where necessary
    numeric_columns = [
        "market_value",
        "sale_price",
        "total_assessment",
        "total_due",
        "num_years_owed",
        "permit_count",
    ]
<<<<<<< HEAD

    # Convert columns where necessary
    for col in numeric_columns:
        dataset[col] = pd.to_numeric(dataset[col], errors="coerce")
    dataset["most_recent_year_owed"] = dataset["most_recent_year_owed"].astype(str)
=======

    # Convert columns where necessary
    for col in numeric_columns:
        dataset.gdf[col] = pd.to_numeric(dataset.gdf[col], errors="coerce")
    dataset.gdf["most_recent_year_owed"] = dataset.gdf["most_recent_year_owed"].astype(
        str
    )

    if slack_reporter:
        # Dataset profiling
        slack_reporter.send_dataframe_profile_to_slack(
            dataset.gdf, "all_properties_end"
        )

        # Generate and send diff report
        diff_report = DiffReport().generate_diff()
        slack_reporter.send_diff_report_to_slack(diff_report.summary_text)
    else:
        print(
            "No slack token found in environment variables - skipping slack reporting and data diffing"
        )
>>>>>>> c2fa5f7d

    # Save local Parquet file
    file_label = file_manager.generate_file_label("all_properties_end")
    file_manager.save_gdf(
<<<<<<< HEAD
        dataset, file_label, LoadType.PIPELINE_CACHE, FileType.PARQUET
=======
        dataset.gdf, file_label, LoadType.PIPELINE_CACHE, FileType.PARQUET
>>>>>>> c2fa5f7d
    )
    print(f"Dataset saved to Parquet in storage/pipeline_cache/{file_label}.parquet")

    # Publish only vacant properties
<<<<<<< HEAD
    dataset = dataset[dataset.gdf["vacant"]]
    # dataset.build_and_publish(tiles_file_id_prefix)
=======
    dataset = dataset[dataset["vacant"]]
>>>>>>> c2fa5f7d

    # Finalize
    print("ETL process completed successfully.")

except Exception as e:
    error_message = f"Error in backend job: {str(e)}\n\n{traceback.format_exc()}"
    if slack_reporter:
        slack_reporter.send_error_to_slack(error_message)
    raise  # Optionally re-raise the exception<|MERGE_RESOLUTION|>--- conflicted
+++ resolved
@@ -1,21 +1,12 @@
 import os
 import traceback
 
-import geopandas as gpd
 import pandas as pd
 
-<<<<<<< HEAD
-from new_etl.classes.file_manager import FileManager, FileType, LoadType
-from new_etl.classes.slack_reporters import (
-    send_error_to_slack,
-)
-from new_etl.data_utils import (
-=======
 from src.new_etl.classes.file_manager import FileManager, FileType, LoadType
 from src.new_etl.classes.data_diff import DiffReport
 from src.new_etl.classes.slack_reporters import SlackReporter
 from src.new_etl.data_utils import (
->>>>>>> c2fa5f7d
     access_process,
     city_owned_properties,
     community_gardens,
@@ -45,9 +36,6 @@
     vacant_properties,
 )
 
-<<<<<<< HEAD
-file_manager = FileManager.get_instance()
-=======
 file_manager = FileManager()
 token = os.getenv("CAGP_SLACK_API_TOKEN")
 
@@ -72,7 +60,6 @@
     "unsafe_buildings",
     "vacant_properties",
 ]
->>>>>>> c2fa5f7d
 
 try:
     print("Starting ETL process.")
@@ -108,11 +95,6 @@
     dataset = opa_properties()
 
     for service in services:
-        print(f"Running service: {service.__name__}")
-        if not isinstance(dataset, gpd.GeoDataFrame):
-            raise TypeError(
-                f"Expected GeoDataFrame from {service.__name__}, got {type(dataset)}"
-            )
         dataset = service(dataset)
 
     print("Applying final dataset transformations.")
@@ -139,26 +121,15 @@
         "num_years_owed",
         "permit_count",
     ]
-<<<<<<< HEAD
 
     # Convert columns where necessary
     for col in numeric_columns:
         dataset[col] = pd.to_numeric(dataset[col], errors="coerce")
     dataset["most_recent_year_owed"] = dataset["most_recent_year_owed"].astype(str)
-=======
-
-    # Convert columns where necessary
-    for col in numeric_columns:
-        dataset.gdf[col] = pd.to_numeric(dataset.gdf[col], errors="coerce")
-    dataset.gdf["most_recent_year_owed"] = dataset.gdf["most_recent_year_owed"].astype(
-        str
-    )
 
     if slack_reporter:
         # Dataset profiling
-        slack_reporter.send_dataframe_profile_to_slack(
-            dataset.gdf, "all_properties_end"
-        )
+        slack_reporter.send_dataframe_profile_to_slack(dataset, "all_properties_end")
 
         # Generate and send diff report
         diff_report = DiffReport().generate_diff()
@@ -167,26 +138,16 @@
         print(
             "No slack token found in environment variables - skipping slack reporting and data diffing"
         )
->>>>>>> c2fa5f7d
 
     # Save local Parquet file
     file_label = file_manager.generate_file_label("all_properties_end")
     file_manager.save_gdf(
-<<<<<<< HEAD
         dataset, file_label, LoadType.PIPELINE_CACHE, FileType.PARQUET
-=======
-        dataset.gdf, file_label, LoadType.PIPELINE_CACHE, FileType.PARQUET
->>>>>>> c2fa5f7d
     )
     print(f"Dataset saved to Parquet in storage/pipeline_cache/{file_label}.parquet")
 
     # Publish only vacant properties
-<<<<<<< HEAD
-    dataset = dataset[dataset.gdf["vacant"]]
-    # dataset.build_and_publish(tiles_file_id_prefix)
-=======
     dataset = dataset[dataset["vacant"]]
->>>>>>> c2fa5f7d
 
     # Finalize
     print("ETL process completed successfully.")
