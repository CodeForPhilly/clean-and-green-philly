--- conflicted
+++ resolved
@@ -2,11 +2,7 @@
 import traceback
 
 import pandas as pd
-<<<<<<< HEAD
-=======
 
-from config.config import tiles_file_id_prefix
->>>>>>> 7f45907d
 from config.psql import conn
 from new_etl.classes.data_diff import DiffReport
 from new_etl.classes.slack_reporters import (
@@ -15,10 +11,7 @@
     send_pg_stats_to_slack,
 )
 from new_etl.data_utils import (
-<<<<<<< HEAD
-=======
     access_process,
->>>>>>> 7f45907d
     city_owned_properties,
     community_gardens,
     conservatorship,
@@ -33,18 +26,12 @@
     li_violations,
     nbhoods,
     negligent_devs,
-<<<<<<< HEAD
-=======
     opa_properties,
->>>>>>> 7f45907d
     owner_type,
     park_priority,
     phs_properties,
     ppr_properties,
-<<<<<<< HEAD
-=======
     priority_level,
->>>>>>> 7f45907d
     pwd_parcels,
     rco_geoms,
     tactical_urbanism,
@@ -52,12 +39,9 @@
     unsafe_buildings,
     vacant_properties,
 )
-<<<<<<< HEAD
 
 from config.config import tiles_file_id_prefix
-=======
 from new_etl.database import to_postgis_with_schema
->>>>>>> 7f45907d
 
 # Ensure the directory containing awkde is in the Python path
 awkde_path = "/usr/src/app"
