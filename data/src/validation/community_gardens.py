--- conflicted
+++ resolved
@@ -1,11 +1,9 @@
 import geopandas as gpd
-<<<<<<< HEAD
 import pandera.pandas as pa
-=======
-from pandera.pandas import Column, DataFrameSchema
->>>>>>> 511cfef3
 
-from .base import BaseValidator
+from .base import (
+    BaseValidator,
+)
 
 # Define the Community Gardens DataFrame Schema
 CommunityGardensSchema = pa.DataFrameSchema(
@@ -53,15 +51,12 @@
             )
             print(f"Site names missing: {total_records - non_null_site_names:,}")
 
-        # Unique site names
+        # Unique site names using utility function
         if "site_name" in gdf.columns:
             unique_site_names = gdf["site_name"].nunique()
             print(f"Unique site names: {unique_site_names:,}")
 
         self._print_summary_footer()
-
-
-output_schema = DataFrameSchema({"vacant": Column(bool)})
 
 
 class CommunityGardensOutputValidator(BaseValidator):
@@ -79,7 +74,7 @@
         required_columns = ["opa_id", "vacant", "geometry"]
         self._validate_required_columns(gdf, required_columns, errors)
 
-        # Validate vacant column is boolean
+        # Validate vacant column is boolean using utility functions
         if "vacant" in gdf.columns:
             non_null_vacant = gdf["vacant"].dropna()
             if len(non_null_vacant) > 0:
@@ -99,7 +94,7 @@
         if total_records == 0:
             errors.append("Output dataset is empty")
 
-        # 2. Vacant column validation - check that some parcels are marked as non-vacant
+        # 2. Vacant column validation using utility functions
         if "vacant" in gdf.columns:
             non_vacant_count = (~gdf["vacant"]).sum()
             vacant_count = gdf["vacant"].sum()
@@ -115,6 +110,10 @@
                 errors.append(
                     "No vacant parcels found - this seems unlikely for a full property dataset"
                 )
+
+            # Use utility function to validate boolean distribution
+            # Expect roughly 2 unique values (True/False) for vacant column
+            self._validate_unique_count(gdf, "vacant", errors, min_count=1, max_count=2)
 
     def _print_statistical_summary(self, gdf: gpd.GeoDataFrame):
         """Print comprehensive statistical summary of the community gardens data."""
@@ -140,13 +139,9 @@
                 f"Non-vacant properties: {non_vacant_count:,} ({non_vacant_percentage:.1f}%)"
             )
 
-<<<<<<< HEAD
             # Community gardens effect
             print(
                 f"\nProperties marked as non-vacant (including community gardens): {non_vacant_count:,}"
             )
-=======
-    schema = output_schema
->>>>>>> 511cfef3
 
         self._print_summary_footer()