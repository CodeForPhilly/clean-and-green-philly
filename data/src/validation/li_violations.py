--- conflicted
+++ resolved
@@ -1,9 +1,5 @@
 import geopandas as gpd
-<<<<<<< HEAD
 import pandera.pandas as pa
-=======
-from pandera.pandas import Column, DataFrameSchema
->>>>>>> 511cfef3
 
 from .base import BaseValidator, DistributionParams, distribution_check
 
@@ -52,12 +48,12 @@
     max_value=11, mean=0.0147, std=0.178, q1=0.0, q3=0.0
 )
 
-output_schema = DataFrameSchema(
+output_schema = pa.DataFrameSchema(
     {
-        "all_violations_past_year": Column(
+        "all_violations_past_year": pa.Column(
             int, checks=[*distribution_check(all_violations_params)]
         ),
-        "open_violations_past_year": Column(
+        "open_violations_past_year": pa.Column(
             int, checks=[*distribution_check(open_violations_params)]
         ),
     }
@@ -67,7 +63,6 @@
 class LIViolationsOutputValidator(BaseValidator):
     """Validator for LI violations service output with comprehensive statistical validation."""
 
-<<<<<<< HEAD
     schema = LIViolationsSchema
     min_stats_threshold = (
         100  # Only run statistical validation for datasets with >= 100 rows
@@ -284,8 +279,5 @@
             print(f"  Max:  {open_violations_stats['max']:.0f}")
             print(f"  Q1:   {open_violations_stats['25%']:.3f}")
             print(f"  Q3:   {open_violations_stats['75%']:.3f}")
-=======
-    schema = output_schema
->>>>>>> 511cfef3
 
         self._print_summary_footer()