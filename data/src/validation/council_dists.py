--- conflicted
+++ resolved
@@ -1,6 +1,5 @@
 import geopandas as gpd
 import pandera.pandas as pa
-<<<<<<< HEAD
 
 from .base import BaseValidator
 
@@ -25,9 +24,7 @@
     },
     strict=False,
     coerce=True,
-=======
-import pandas as pd
-from .base import BaseValidator
+)
 
 CouncilDistrictsInputSchema = pa.DataFrameSchema(
     columns={
@@ -45,38 +42,11 @@
     strict=True,
 )
 
-CouncilDistrictsOutputSchema = pa.DataFrameSchema(
-    columns={
-        "opa_id": pa.Column(pa.String),
-        "street_address": pa.Column(pa.String, nullable=True),
-        "market_value": pa.Column(pa.Int, nullable=True),
-        "sale_date": pa.Column(pd.DatetimeTZDtype(tz="UTC"), nullable=True),
-        "sale_price": pa.Column(pa.Float, nullable=True),
-        "owner_1": pa.Column(pa.String, nullable=True),
-        "owner_2": pa.Column(pa.String, nullable=True),
-        "building_code_description": pa.Column(pa.String, nullable=True),
-        "zip_code": pa.Column(pa.String, nullable=True),
-        "zoning": pa.Column(pa.String, nullable=True),
-        "parcel_type": pa.Column(pa.String, nullable=True),
-        "vacant": pa.Column(pa.Bool, nullable=True),
-        "district": pa.Column(
-            str, nullable=True, checks=pa.Check.isin([str(i) for i in range(1, 11)])
-        ),
-        "geometry": pa.Column("geometry"),
-    },
-    strict=True,
->>>>>>> 331c6c5f
-)
-
 
 class CouncilDistrictsInputValidator(BaseValidator):
     """Validator for council districts service input."""
 
-<<<<<<< HEAD
-    schema = None  # No schema validation for input
-=======
     schema = CouncilDistrictsInputSchema
->>>>>>> 331c6c5f
 
     def _custom_validation(self, gdf: gpd.GeoDataFrame, check_stats: bool = True):
         pass
@@ -115,12 +85,8 @@
             unique_district_count = gdf["district"].nunique()
             print(f"Unique districts: {unique_district_count}")
 
-<<<<<<< HEAD
             # Print the actual district values
             unique_districts = gdf["district"].dropna().unique()
             print(f"District values: {sorted(unique_districts)}")
-=======
-    schema = CouncilDistrictsOutputSchema
->>>>>>> 331c6c5f
 
         self._print_summary_footer()