import unittest

import geopandas as gpd
import numpy as np
from shapely.geometry import LineString, MultiPolygon, Point, Polygon

<<<<<<< HEAD
from new_etl.data_utils.pwd_parcels import (
=======
from src.config.config import USE_CRS
from src.data_utils.park_priority import get_latest_shapefile_url, park_priority
from src.data_utils.ppr_properties import ppr_properties
from src.data_utils.vacant_properties import vacant_properties
from src.new_etl.data_utils.pwd_parcels import (
>>>>>>> b323c688
    merge_pwd_parcels_gdf,
    transform_pwd_parcels_gdf,
)


class TestDataUtils(unittest.TestCase):
    """
    Test methods for data utils feature layer classes
    """

    @classmethod
    def setUpClass(cls):
        # Create the mock GeoDataFrame that will be reused
        cls.mock_gdf = gpd.GeoDataFrame(
            {
                "ADDRESS": ["123 Main St"],
                "OWNER1": ["John Doe"],
                "OWNER2": ["Jane Doe"],
                "BLDG_DESC": ["House"],
                "CouncilDistrict": [1],
                "ZoningBaseDistrict": ["R1"],
                "ZipCode": ["19107"],
                "OPA_ID": ["12345"],
                "geometry": [Point(-75.1652, 39.9526)],
            },
            crs="EPSG:4326",
        )

<<<<<<< HEAD
=======
    def setUp(self):
        # Set up the mocks that will be used in each test
        self.patcher1 = patch("src.data_utils.vacant_properties.google_cloud_bucket")
        self.patcher2 = patch("geopandas.read_file")

        self.mock_gcs = self.patcher1.start()
        self.mock_gpd = self.patcher2.start()

        # Set up the mock chain
        mock_blob = Mock()
        mock_blob.exists.return_value = True
        mock_blob.download_as_bytes.return_value = b"dummy bytes"

        mock_bucket = Mock()
        mock_bucket.blob.return_value = mock_blob

        self.mock_gcs.return_value = mock_bucket
        self.mock_gpd.return_value = self.mock_gdf

    def tearDown(self):
        self.patcher1.stop()
        self.patcher2.stop()

>>>>>>> b323c688
    def test_get_latest_shapefile_url(self):
        """
        Test the get_latest_shapefile_url function.
        """
        pass

<<<<<<< HEAD
    def test_get_latest_shapefile_url_mock(self):
=======
    @patch("src.data_utils.park_priority.requests.get")
    def test_get_latest_shapefile_url_mock(self, mock_get):
>>>>>>> b323c688
        """
        Test the get_latest_shapefile_url function.
        """
        pass

<<<<<<< HEAD
=======
        url = get_latest_shapefile_url()
        self.assertEqual(url, "https://example.com/shapefile.zip")

    @patch(
        "src.data_utils.park_priority.requests.get"
    )  # Mock requests.get globally in park_priority
    @patch("geopandas.read_file")
    @patch("geopandas.GeoDataFrame.to_file")  # Mock to_file to prevent actual writing
    @patch("os.path.exists")
    @patch("os.makedirs")
    @patch("zipfile.ZipFile.extract")
>>>>>>> b323c688
    def test_park_priority(
        self,
    ):
        """
        Test the park_priority function with mocking.
        """
        pass

    def test_ppr_properties(self):
        """
        Test the ppr properties layer. Simply construct the class for now to see if it works.
        """
        pass

    def test_vacant_properties(self):
        """
        Test the vacant properties layer. Simply construct the class to see if it works.
        """
        pass

    def test_pwd_parcels_merge(self):
        """
        This tests that the merge_pwd_parcels_gdf function correctly retains
        existing point geometries in the primary GeoDataFrame when no better
        geometry is available in the PWD parcels GeoDataFrame.
        """

        parcel_type_sample_data = ["Land", "Building", "Land", "Building"]
        primary_data = {
            "opa_id": ["0100", "0101", "0102", "0103"],
            "geometry": [Point(0, 0), Point(1, 1), Point(2, 2), Point(3, 3)],
            "parcel_type": parcel_type_sample_data,
        }

        # CRS we don't use is chosen since we are just checking it doesn't change:
        test_crs = "EPSG:2002"
        primary_gdf = gpd.GeoDataFrame(primary_data, geometry="geometry", crs=test_crs)

        # Simulate dropped rows by having a gapped index.
        primary_gdf.index = [0, 2, 3, 5]

        # Create pwd_parcels_gdf with a continuous index.
        pwd_data = {
            "opa_id": ["0100", "0101", "0102", "0103"],
            "geometry": [
                np.nan,  # For opa 0100, no better geometry
                MultiPolygon(
                    [Polygon([(10, 10), (20, 10), (20, 20), (10, 20)])]
                ),  # For opa 0101, a multipolygon available
                np.nan,
                np.nan,
            ],
        }
        pwd_gdf = gpd.GeoDataFrame(pwd_data, geometry="geometry")
        assert list(pwd_gdf.index) == list(range(4))  # Continuous index: 0,1,2,3

        # Call the merge function under test.
        merged_gdf = merge_pwd_parcels_gdf(primary_gdf, pwd_gdf)

        # Expected geometries:
        # For opa_id "0010", we expect the multipolygon from pwd_gdf.
        # For the other opa_id's we expect the point geometries from primary_gdf.
        expected_geometries = {
            "0100": primary_gdf.loc[0, "geometry"],
            "0101": pwd_gdf.loc[1, "geometry"],  # pwd geometry used when available
            "0102": primary_gdf.loc[3, "geometry"],
            "0103": primary_gdf.loc[5, "geometry"],
        }

        assert merged_gdf.crs == primary_gdf.crs
        assert merged_gdf.crs == test_crs

        # Verify each row of the merged GeoDataFrame.
        for idx, row in merged_gdf.iterrows():
            opa_id = row["opa_id"]
            actual_geom = row["geometry"]
            expected_geom = expected_geometries[opa_id]
            # Use shapely's equals() to check geometry equivalence.
            assert actual_geom.equals(expected_geom), (
                f"Mismatch for opa_id {opa_id}: "
                f"expected {expected_geom}, got {actual_geom}"
            )

        opa_id_values = ["0100", "0101", "0102", "0103"]
        data = {
            "opa_id": opa_id_values,
            "geometry": [expected_geometries[opa_id] for opa_id in opa_id_values],
            "parcel_type": parcel_type_sample_data,
        }
        expected_df = gpd.GeoDataFrame(
            data=data,
            geometry="geometry",
        )

        assert expected_df.equals(merged_gdf)

    def test_transform_pwd_parcels_gdf_basic(self):
        """
        Check the basic functionality of the transform_pwd_parcels_gdf function.
        This function is expected to mutate the input GeoDataFrame in place.
        It should drop rows with null 'brt_id', rename 'brt_id' to 'opa_id',
        and ensure all geometries are valid polygons or multipolygons.
        """
        # Create test data
        data = {
            "brt_id": [None, "1234", "5678"],
            "geometry": [
                Polygon(
                    [(0, 0), (1, 0), (1, 1), (0, 1)]
                ),  # Will be dropped (null brt_id)
                Polygon([(0, 0), (2, 0), (2, 2), (0, 2)]),  # Valid polygon
                LineString([(0, 0), (1, 1)]),  # Invalid type (not a polygon)
            ],
        }
        gdf = gpd.GeoDataFrame(data, geometry="geometry")

        # Expect a ValueError because LineString is not allowed
        with self.assertRaises(ValueError) as context:
            transform_pwd_parcels_gdf(gdf.copy())

        self.assertIn("not polygons or multipolygons", str(context.exception))

        # Now fix the invalid geometry to test normal flow
        gdf.loc[2, "geometry"] = Polygon([(0, 0), (1, 0), (1, 1), (0, 1)])

        # Run transformation which mutates result in place
        result = gdf.copy()
        transform_pwd_parcels_gdf(result)

        # Check the rows were filtered
        self.assertEqual(len(result), 2)  # One row was dropped
        self.assertNotIn("brt_id", result.columns)
        self.assertIn("opa_id", result.columns)
        self.assertListEqual(sorted(result["opa_id"].tolist()), ["1234", "5678"])
        self.assertTrue(all(result.geometry.is_valid))
        self.assertTrue(all(result.geometry.type.isin(["Polygon", "MultiPolygon"])))


if __name__ == "__main__":
    unittest.main()<|MERGE_RESOLUTION|>--- conflicted
+++ resolved
@@ -1,18 +1,18 @@
 import unittest
+import zipfile
+from io import BytesIO
+from unittest.mock import MagicMock, patch
 
 import geopandas as gpd
 import numpy as np
+import pytest
 from shapely.geometry import LineString, MultiPolygon, Point, Polygon
 
-<<<<<<< HEAD
+from config.config import USE_CRS
+from new_etl.data_utils.park_priority import get_latest_shapefile_url, park_priority
+from new_etl.data_utils.ppr_properties import ppr_properties
+from new_etl.data_utils.vacant_properties import vacant_properties
 from new_etl.data_utils.pwd_parcels import (
-=======
-from src.config.config import USE_CRS
-from src.data_utils.park_priority import get_latest_shapefile_url, park_priority
-from src.data_utils.ppr_properties import ppr_properties
-from src.data_utils.vacant_properties import vacant_properties
-from src.new_etl.data_utils.pwd_parcels import (
->>>>>>> b323c688
     merge_pwd_parcels_gdf,
     transform_pwd_parcels_gdf,
 )
@@ -41,82 +41,123 @@
             crs="EPSG:4326",
         )
 
-<<<<<<< HEAD
-=======
-    def setUp(self):
-        # Set up the mocks that will be used in each test
-        self.patcher1 = patch("src.data_utils.vacant_properties.google_cloud_bucket")
-        self.patcher2 = patch("geopandas.read_file")
-
-        self.mock_gcs = self.patcher1.start()
-        self.mock_gpd = self.patcher2.start()
-
-        # Set up the mock chain
-        mock_blob = Mock()
-        mock_blob.exists.return_value = True
-        mock_blob.download_as_bytes.return_value = b"dummy bytes"
-
-        mock_bucket = Mock()
-        mock_bucket.blob.return_value = mock_blob
-
-        self.mock_gcs.return_value = mock_bucket
-        self.mock_gpd.return_value = self.mock_gdf
-
-    def tearDown(self):
-        self.patcher1.stop()
-        self.patcher2.stop()
-
->>>>>>> b323c688
+    @pytest.mark.skip
     def test_get_latest_shapefile_url(self):
         """
         Test the get_latest_shapefile_url function.
         """
-        pass
-
-<<<<<<< HEAD
-    def test_get_latest_shapefile_url_mock(self):
-=======
-    @patch("src.data_utils.park_priority.requests.get")
+        url = get_latest_shapefile_url()
+        self.assertTrue(url.startswith("https://"))
+        self.assertTrue(url.endswith(".zip"))
+
+    @pytest.mark.skip
+    @patch("data_utils.park_priority.requests.get")
     def test_get_latest_shapefile_url_mock(self, mock_get):
->>>>>>> b323c688
         """
         Test the get_latest_shapefile_url function.
         """
-        pass
-
-<<<<<<< HEAD
-=======
+        mock_response = MagicMock()
+        mock_response.content = (
+            b'<html><a href="https://example.com/shapefile.zip">Shapefile</a></html>'
+        )
+        mock_get.return_value = mock_response
+
         url = get_latest_shapefile_url()
         self.assertEqual(url, "https://example.com/shapefile.zip")
 
+    @pytest.mark.skip
     @patch(
-        "src.data_utils.park_priority.requests.get"
+        "data_utils.park_priority.requests.get"
     )  # Mock requests.get globally in park_priority
     @patch("geopandas.read_file")
     @patch("geopandas.GeoDataFrame.to_file")  # Mock to_file to prevent actual writing
     @patch("os.path.exists")
     @patch("os.makedirs")
     @patch("zipfile.ZipFile.extract")
->>>>>>> b323c688
     def test_park_priority(
         self,
+        mock_extract,
+        _mock_makedirs,
+        mock_exists,
+        mock_to_file,
+        mock_read_file,
+        mock_get,
     ):
         """
         Test the park_priority function with mocking.
         """
-        pass
-
+
+        # Simulate that the GeoJSON file does not exist
+        mock_exists.return_value = False
+
+        # First call to requests.get (HTML page to get the shapefile URL)
+        mock_html_response = MagicMock()
+        mock_html_response.content = (
+            b'<html><a href="https://example.com/shapefile.zip">Shapefile</a></html>'
+        )
+
+        # test comment to see how vulture config works in precommit hook
+
+        # Second call to requests.get (actual shapefile download)
+        mock_zip_content = BytesIO()
+        with zipfile.ZipFile(mock_zip_content, "w") as zf:
+            zf.writestr("Parkserve_ParkPriorityAreas.shp", b"mock shapefile content")
+
+        mock_response = MagicMock()
+        mock_response.headers.get.return_value = "1000"  # Mock content-length
+        mock_response.iter_content.return_value = [mock_zip_content.getvalue()]
+
+        # Set the side effect for requests.get to return the two different responses
+        mock_get.side_effect = [mock_html_response, mock_response]
+
+        # Create a real mock GeoDataFrame with geometries and a CRS
+        mock_gdf = gpd.GeoDataFrame(
+            {
+                "ID": ["42101ABC", "42101DEF", "12345XYZ"],
+                "ParkNeed": [5, 3, 1],
+                "geometry": [
+                    Point(0, 0),
+                    Point(1, 1),
+                    Point(2, 2),
+                ],  # Use actual Point geometries
+            },
+            crs=USE_CRS,  # Assign the expected CRS
+        )
+
+        mock_read_file.return_value = mock_gdf  # Return the mock GeoDataFrame
+
+        # Create a mock primary feature layer
+        mock_primary_layer = MagicMock()
+
+        # Run the function
+        result = park_priority(mock_primary_layer)
+
+        # Assert that requests.get was called twice (once for HTML, once for shapefile)
+        self.assertEqual(mock_get.call_count, 2)
+
+        # Assert that to_file was called once (simulating the write operation)
+        mock_to_file.assert_called_once_with("tmp/phl_parks.geojson", driver="GeoJSON")
+
+        # Assert other function calls were made correctly
+        mock_read_file.assert_called_once()
+        mock_primary_layer.spatial_join.assert_called_once()
+        mock_extract.assert_called()
+
+        self.assertEqual(result, mock_primary_layer)
+
+    @pytest.mark.skip
     def test_ppr_properties(self):
         """
         Test the ppr properties layer. Simply construct the class for now to see if it works.
         """
-        pass
-
+        ppr_properties(vacant_properties())
+
+    @pytest.mark.skip
     def test_vacant_properties(self):
         """
         Test the vacant properties layer. Simply construct the class to see if it works.
         """
-        pass
+        vacant_properties()
 
     def test_pwd_parcels_merge(self):
         """
