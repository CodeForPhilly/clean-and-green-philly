--- conflicted
+++ resolved
@@ -1,11 +1,7 @@
 {
     "_meta": {
         "hash": {
-<<<<<<< HEAD
-            "sha256": "f483ae90d37af4d06b4ccf1c3da36ee0c20c948a972a297ea47eb50fa45c8417"
-=======
-            "sha256": "6bad7c63875af4780b2416483c4949ccac07ad9fb5aba707357b6806f0c3d0b3"
->>>>>>> d3facce2
+            "sha256": "217faddf8bc430f5097c264f4fe94fe247389fab1a6f53033490854d99dd9fa4"
         },
         "pipfile-spec": 6,
         "requires": {
@@ -50,11 +46,7 @@
                 "sha256:1de3860566df9caf38f01f86f65e0e13e379af54f9e4bee1e66b48f2efffd1ee",
                 "sha256:502575ee11cd7a28c0205f379b525beefebab9d161b7c964670864014ed7213c"
             ],
-<<<<<<< HEAD
-            "markers": "python_version >= '3.6'",
-=======
             "markers": "platform_system == 'Darwin'",
->>>>>>> d3facce2
             "version": "==0.1.4"
         },
         "argon2-cffi": {
@@ -124,13 +116,10 @@
             "markers": "python_version >= '3.8'",
             "version": "==25.3.0"
         },
-<<<<<<< HEAD
         "awkde": {
             "git": "https://github.com/mennthor/awkde.git",
             "ref": "5b601fe4d92229d5deb8737fd121dce193bac552"
         },
-=======
->>>>>>> d3facce2
         "babel": {
             "hashes": [
                 "sha256:0c54cffb19f690cdcc52a3b50bcbf71e07a808d1c80d549f2459b9d2cf0afb9d",
@@ -160,35 +149,19 @@
         },
         "boto3": {
             "hashes": [
-<<<<<<< HEAD
-                "sha256:586bfa72a00601c04067f9adcbb08ecaf63b05b7d731103f33cb2ce0d6950b1b",
-                "sha256:94ca07328474db3fa605eb99b011512caa73f7161740d365a1f00cfebfb6dd90"
-            ],
-            "markers": "python_version >= '3.8'",
-            "version": "==1.37.34"
+                "sha256:53c8d44b231251fa9421dd13d968236d59fe2cf0421e077afedbf3821653fb3b",
+                "sha256:ef3237b169cd906a44a32c03b3229833d923c9e9733355b329ded2151f91ec0b"
+            ],
+            "markers": "python_version >= '3.9'",
+            "version": "==1.38.2"
         },
         "botocore": {
             "hashes": [
-                "sha256:2909b6dbf9c90347c71a6fa0364acee522d6a7664f13d6f7996c9dd1b1f46fac",
-                "sha256:bd9af0db1097befd2028ba8525e32cacc04f26ccb9dbd5d48d6ecd05bc16c27a"
-            ],
-            "markers": "python_version >= '3.8'",
-            "version": "==1.37.34"
-=======
-                "sha256:1ff9a15413b9a07d147ac143ad5eb7d1935ea0db96757211b5e6e148b1399850",
-                "sha256:3012bb083a7d7653f117a1d53bdd8a4185b59afed74422eaa32d06f55bd411ee"
-            ],
-            "markers": "python_version >= '3.8'",
-            "version": "==1.37.36"
-        },
-        "botocore": {
-            "hashes": [
-                "sha256:3dcc41a40a868f599bd9ea64f78c6640025df7810c939505d859979e4688b1ae",
-                "sha256:89cf1ca101432adc391e5604ab45851346b8f3a72e5a468fa0ec7a99a5ea3efc"
-            ],
-            "markers": "python_version >= '3.8'",
-            "version": "==1.37.36"
->>>>>>> d3facce2
+                "sha256:5d9cffedb1c759a058b43793d16647ed44ec87072f98a1bd6cd673ac0ae6b81d",
+                "sha256:b688a9bd17211a1eaae3a6c965ba9f3973e5435efaaa4fa201f499d3467830e1"
+            ],
+            "markers": "python_version >= '3.9'",
+            "version": "==1.38.2"
         },
         "cachecontrol": {
             "hashes": [
@@ -651,10 +624,6 @@
                 "sha256:105ed3677e767fb5ca086a0c1f4bb66ebc3c100be518f0e0d755d9eae164d89f",
                 "sha256:3a179af3761e4df6eb2e026ff9e1a3033d3587bf980a0b1b2e1e5d08d7358014"
             ],
-<<<<<<< HEAD
-            "markers": "python_version >= '2.7' and python_version not in '3.0, 3.1, 3.2, 3.3, 3.4' and python_version < '4'",
-=======
->>>>>>> d3facce2
             "version": "==1.5.1"
         },
         "future": {
@@ -668,21 +637,12 @@
         },
         "geoalchemy2": {
             "hashes": [
-<<<<<<< HEAD
-                "sha256:29f41b67d3a52df47821b695d31dec8600747c6ef4de62ee69811bde481dd2ae",
-                "sha256:ff5bbe0db5a4ff979f321c8aa1a7556f444ea30cda5146189b1a177ae5bec69d"
-            ],
-            "index": "pypi",
-            "markers": "python_version >= '3.7'",
-            "version": "==0.17.1"
-=======
                 "sha256:b0f27d5500ee757af4654c6262e0f834b7a843504d193653ec747ef1128d2ab5",
                 "sha256:df64bb72af70daafaac3f359492c96501c37ab85ed20f9510c99cc6d02881100"
             ],
             "index": "pypi",
             "markers": "python_version >= '3.7'",
             "version": "==0.16.0"
->>>>>>> d3facce2
         },
         "geopandas": {
             "hashes": [
@@ -719,21 +679,12 @@
         },
         "google-cloud-storage": {
             "hashes": [
-<<<<<<< HEAD
-                "sha256:944273179897c7c8a07ee15f2e6466a02da0c7c4b9ecceac2a26017cb2972049",
-                "sha256:eaf36966b68660a9633f03b067e4a10ce09f1377cae3ff9f2c699f69a81c66c6"
-            ],
-            "index": "pypi",
-            "markers": "python_version >= '3.7'",
-            "version": "==3.1.0"
-=======
                 "sha256:aeb971b5c29cf8ab98445082cbfe7b161a1f48ed275822f59ed3f1524ea54fba",
                 "sha256:cd05e9e7191ba6cb68934d8eb76054d9be4562aa89dbc4236feee4d7d51342b2"
             ],
             "index": "pypi",
             "markers": "python_version >= '3.7'",
             "version": "==2.19.0"
->>>>>>> d3facce2
         },
         "google-crc32c": {
             "hashes": [
@@ -868,10 +819,6 @@
                 "sha256:ac2f9015137935279eac671f94f89eb00584f940f5dc49462a0c4ee692ba1bd9",
                 "sha256:b2904c2a4228c3d44f409c8ae8e2370eb21a26f7ac2ec5446df141dde3452042"
             ],
-<<<<<<< HEAD
-            "markers": "python_version >= '3.7'",
-=======
->>>>>>> d3facce2
             "version": "==20.11.0"
         },
         "jedi": {
@@ -954,10 +901,6 @@
                 "sha256:13e088adc14fca8b6aa8177c044e12701e6ad4b28ff10e65f2267a90109c9942",
                 "sha256:2b2d729f2091522d61c3b31f82e11870f60b68f43fbc705cb76bf4b832af59ef"
             ],
-<<<<<<< HEAD
-            "markers": "python_version >= '3.7'",
-=======
->>>>>>> d3facce2
             "version": "==3.0.0"
         },
         "jsonschema": {
@@ -973,11 +916,11 @@
         },
         "jsonschema-specifications": {
             "hashes": [
-                "sha256:0f38b83639958ce1152d02a7f062902c41c8fd20d558b0c34344292d417ae272",
-                "sha256:a09a0680616357d9a0ecf05c12ad234479f549239d0f5b55f3deea67475da9bf"
+                "sha256:4653bffbd6584f7de83a67e0d620ef16900b390ddc7939d56684d6c81e33f1af",
+                "sha256:630159c9f4dbea161a6a2205c3011cc4f18ff381b189fff48bb39b9bf26ae608"
             ],
             "markers": "python_version >= '3.9'",
-            "version": "==2024.10.1"
+            "version": "==2025.4.1"
         },
         "jupyter": {
             "hashes": [
@@ -1045,11 +988,11 @@
         },
         "jupyterlab": {
             "hashes": [
-                "sha256:61d33991fbb352cc7caac08bd0c34577fea86d8d5d9772600d9d5a6bcbc882c0",
-                "sha256:f1767d5f0104e40f3b4a63bf6892bbef8e4704dcabf0c78408a3bdc411792f04"
+                "sha256:989bca3f9cf2d04b2022e7e657e2df6d4aca808b364810d31c4865edd968a5f7",
+                "sha256:c75c4f33056fbd84f0b31eb44622a00c7a5f981b85adfeb198a83721f0465808"
             ],
             "markers": "python_version >= '3.9'",
-            "version": "==4.4.0"
+            "version": "==4.4.1"
         },
         "jupyterlab-pygments": {
             "hashes": [
@@ -1163,21 +1106,12 @@
         },
         "libpysal": {
             "hashes": [
-<<<<<<< HEAD
-                "sha256:71a07f7a2e705632862c15c51af5171a42391c874a7efd6711f06c7e4e9c6f53",
-                "sha256:a030358f1bef920faa6cd7f5c41a67a2b4d934e3976e9848c494ca47adcedfd1"
-            ],
-            "index": "pypi",
-            "markers": "python_version >= '3.10'",
-            "version": "==4.13.0"
-=======
                 "sha256:ce89d3c9aa944a7df052545ae37a5c802d707c672e04a76f7b1ee93f781110a9",
                 "sha256:f4eda82d8f78d36ee0f95c5576b335f05d94513ac65b4976c3218b09bb0a1bb0"
             ],
             "index": "pypi",
             "markers": "python_version >= '3.10'",
             "version": "==4.12.1"
->>>>>>> d3facce2
         },
         "mapbox": {
             "hashes": [
@@ -1265,46 +1199,6 @@
         },
         "matplotlib": {
             "hashes": [
-<<<<<<< HEAD
-                "sha256:01e63101ebb3014e6e9f80d9cf9ee361a8599ddca2c3e166c563628b39305dbb",
-                "sha256:02582304e352f40520727984a5a18f37e8187861f954fea9be7ef06569cf85b4",
-                "sha256:057206ff2d6ab82ff3e94ebd94463d084760ca682ed5f150817b859372ec4401",
-                "sha256:0721a3fd3d5756ed593220a8b86808a36c5031fce489adb5b31ee6dbb47dd5b2",
-                "sha256:0f69dc9713e4ad2fb21a1c30e37bd445d496524257dfda40ff4a8efb3604ab5c",
-                "sha256:11b65088c6f3dae784bc72e8d039a2580186285f87448babb9ddb2ad0082993a",
-                "sha256:1985ad3d97f51307a2cbfc801a930f120def19ba22864182dacef55277102ba6",
-                "sha256:19b06241ad89c3ae9469e07d77efa87041eac65d78df4fcf9cac318028009b01",
-                "sha256:2589659ea30726284c6c91037216f64a506a9822f8e50592d48ac16a2f29e044",
-                "sha256:35e87384ee9e488d8dd5a2dd7baf471178d38b90618d8ea147aced4ab59c9bea",
-                "sha256:3f06bad951eea6422ac4e8bdebcf3a70c59ea0a03338c5d2b109f57b64eb3972",
-                "sha256:4c59af3e8aca75d7744b68e8e78a669e91ccbcf1ac35d0102a7b1b46883f1dd7",
-                "sha256:4f0647b17b667ae745c13721602b540f7aadb2a32c5b96e924cd4fea5dcb90f1",
-                "sha256:56c5d9fcd9879aa8040f196a235e2dcbdf7dd03ab5b07c0696f80bc6cf04bedd",
-                "sha256:5d45d3f5245be5b469843450617dcad9af75ca50568acf59997bed9311131a0b",
-                "sha256:648406f1899f9a818cef8c0231b44dcfc4ff36f167101c3fd1c9151f24220fdc",
-                "sha256:66e907a06e68cb6cfd652c193311d61a12b54f56809cafbed9736ce5ad92f107",
-                "sha256:7e496c01441be4c7d5f96d4e40f7fca06e20dcb40e44c8daa2e740e1757ad9e6",
-                "sha256:8e875b95ac59a7908978fe307ecdbdd9a26af7fa0f33f474a27fcf8c99f64a19",
-                "sha256:8e8e25b1209161d20dfe93037c8a7f7ca796ec9aa326e6e4588d8c4a5dd1e473",
-                "sha256:a144867dd6bf8ba8cb5fc81a158b645037e11b3e5cf8a50bd5f9917cb863adfe",
-                "sha256:a3dfb036f34873b46978f55e240cff7a239f6c4409eac62d8145bad3fc6ba5a3",
-                "sha256:a97ff127f295817bc34517255c9db6e71de8eddaab7f837b7d341dee9f2f587f",
-                "sha256:aa3854b5f9473564ef40a41bc922be978fab217776e9ae1545c9b3a5cf2092a3",
-                "sha256:bc411ebd5889a78dabbc457b3fa153203e22248bfa6eedc6797be5df0164dbf9",
-                "sha256:c42eee41e1b60fd83ee3292ed83a97a5f2a8239b10c26715d8a6172226988d7b",
-                "sha256:c96f2c2f825d1257e437a1482c5a2cf4fee15db4261bd6fc0750f81ba2b4ba3d",
-                "sha256:cfd414bce89cc78a7e1d25202e979b3f1af799e416010a20ab2b5ebb3a02425c",
-                "sha256:d0673b4b8f131890eb3a1ad058d6e065fb3c6e71f160089b65f8515373394698",
-                "sha256:d3809916157ba871bcdd33d3493acd7fe3037db5daa917ca6e77975a94cef779",
-                "sha256:dc6ab14a7ab3b4d813b88ba957fc05c79493a037f54e246162033591e770de6f",
-                "sha256:e8d2d0e3881b129268585bf4765ad3ee73a4591d77b9a18c214ac7e3a79fb2ba",
-                "sha256:e9b4bb156abb8fa5e5b2b460196f7db7264fc6d62678c03457979e7d5254b7be",
-                "sha256:ff2ae14910be903f4a24afdbb6d7d3a6c44da210fc7d42790b87aeac92238a16"
-            ],
-            "index": "pypi",
-            "markers": "python_version >= '3.10'",
-            "version": "==3.10.1"
-=======
                 "sha256:0229803bd7e19271b03cb09f27db76c918c467aa4ce2ae168171bc67c3f508df",
                 "sha256:04c519587f6c210626741a1e9a68eefc05966ede24205db8982841826af5871a",
                 "sha256:09debb9ce941eb23ecdbe7eab972b1c3e0276dcf01688073faff7b0f61d6c6ca",
@@ -1350,7 +1244,6 @@
             "index": "pypi",
             "markers": "python_version >= '3.9'",
             "version": "==3.9.4"
->>>>>>> d3facce2
         },
         "matplotlib-inline": {
             "hashes": [
@@ -1481,11 +1374,11 @@
         },
         "notebook": {
             "hashes": [
-                "sha256:005fd21f4db6093a7b739b17df5fe60597811adb07e8255f458db4035d208e3a",
-                "sha256:581d88f83709d90ce738dfd1d759892b96e3cbbc9c4a989912ed6c6a08f0d3e8"
-            ],
-            "markers": "python_version >= '3.8'",
-            "version": "==7.4.0"
+                "sha256:498f12cf567d95b20e780d62d52564ee4310248b3175e996b667b5808028e5d3",
+                "sha256:96894962b230013ea0c0a466e4e642c5aace25ba8c86686175b69990ef628ff9"
+            ],
+            "markers": "python_version >= '3.8'",
+            "version": "==7.4.1"
         },
         "notebook-shim": {
             "hashes": [
@@ -1497,64 +1390,64 @@
         },
         "numpy": {
             "hashes": [
-                "sha256:05c076d531e9998e7e694c36e8b349969c56eadd2cdcd07242958489d79a7286",
-                "sha256:0d54974f9cf14acf49c60f0f7f4084b6579d24d439453d5fc5805d46a165b542",
-                "sha256:11c43995255eb4127115956495f43e9343736edb7fcdb0d973defd9de14cd84f",
-                "sha256:188dcbca89834cc2e14eb2f106c96d6d46f200fe0200310fc29089657379c58d",
-                "sha256:1974afec0b479e50438fc3648974268f972e2d908ddb6d7fb634598cdb8260a0",
-                "sha256:1cf4e5c6a278d620dee9ddeb487dc6a860f9b199eadeecc567f777daace1e9e7",
-                "sha256:207a2b8441cc8b6a2a78c9ddc64d00d20c303d79fba08c577752f080c4007ee3",
-                "sha256:218f061d2faa73621fa23d6359442b0fc658d5b9a70801373625d958259eaca3",
-                "sha256:2aad3c17ed2ff455b8eaafe06bcdae0062a1db77cb99f4b9cbb5f4ecb13c5146",
-                "sha256:2fa8fa7697ad1646b5c93de1719965844e004fcad23c91228aca1cf0800044a1",
-                "sha256:31504f970f563d99f71a3512d0c01a645b692b12a63630d6aafa0939e52361e6",
-                "sha256:3387dd7232804b341165cedcb90694565a6015433ee076c6754775e85d86f1fc",
-                "sha256:4ba5054787e89c59c593a4169830ab362ac2bee8a969249dc56e5d7d20ff8df9",
-                "sha256:4f92084defa704deadd4e0a5ab1dc52d8ac9e8a8ef617f3fbb853e79b0ea3592",
-                "sha256:65ef3468b53269eb5fdb3a5c09508c032b793da03251d5f8722b1194f1790c00",
-                "sha256:6f527d8fdb0286fd2fd97a2a96c6be17ba4232da346931d967a0630050dfd298",
-                "sha256:7051ee569db5fbac144335e0f3b9c2337e0c8d5c9fee015f259a5bd70772b7e8",
-                "sha256:7716e4a9b7af82c06a2543c53ca476fa0b57e4d760481273e09da04b74ee6ee2",
-                "sha256:79bd5f0a02aa16808fcbc79a9a376a147cc1045f7dfe44c6e7d53fa8b8a79392",
-                "sha256:7a4e84a6283b36632e2a5b56e121961f6542ab886bc9e12f8f9818b3c266bfbb",
-                "sha256:8120575cb4882318c791f839a4fd66161a6fa46f3f0a5e613071aae35b5dd8f8",
-                "sha256:81413336ef121a6ba746892fad881a83351ee3e1e4011f52e97fba79233611fd",
-                "sha256:8146f3550d627252269ac42ae660281d673eb6f8b32f113538e0cc2a9aed42b9",
-                "sha256:879cf3a9a2b53a4672a168c21375166171bc3932b7e21f622201811c43cdd3b0",
-                "sha256:892c10d6a73e0f14935c31229e03325a7b3093fafd6ce0af704be7f894d95687",
-                "sha256:92bda934a791c01d6d9d8e038363c50918ef7c40601552a58ac84c9613a665bc",
-                "sha256:9ba03692a45d3eef66559efe1d1096c4b9b75c0986b5dff5530c378fb8331d4f",
-                "sha256:9eeea959168ea555e556b8188da5fa7831e21d91ce031e95ce23747b7609f8a4",
-                "sha256:a0258ad1f44f138b791327961caedffbf9612bfa504ab9597157806faa95194a",
-                "sha256:a761ba0fa886a7bb33c6c8f6f20213735cb19642c580a931c625ee377ee8bd39",
-                "sha256:a7b9084668aa0f64e64bd00d27ba5146ef1c3a8835f3bd912e7a9e01326804c4",
-                "sha256:a84eda42bd12edc36eb5b53bbcc9b406820d3353f1994b6cfe453a33ff101775",
-                "sha256:ab2939cd5bec30a7430cbdb2287b63151b77cf9624de0532d629c9a1c59b1d5c",
-                "sha256:ac0280f1ba4a4bfff363a99a6aceed4f8e123f8a9b234c89140f5e894e452ecd",
-                "sha256:adf8c1d66f432ce577d0197dceaac2ac00c0759f573f28516246351c58a85020",
-                "sha256:b4adfbbc64014976d2f91084915ca4e626fbf2057fb81af209c1a6d776d23e3d",
-                "sha256:bb649f8b207ab07caebba230d851b579a3c8711a851d29efe15008e31bb4de24",
-                "sha256:bce43e386c16898b91e162e5baaad90c4b06f9dcbe36282490032cec98dc8ae7",
-                "sha256:bd3ad3b0a40e713fc68f99ecfd07124195333f1e689387c180813f0e94309d6f",
-                "sha256:c3f7ac96b16955634e223b579a3e5798df59007ca43e8d451a0e6a50f6bfdfba",
-                "sha256:cf28633d64294969c019c6df4ff37f5698e8326db68cc2b66576a51fad634880",
-                "sha256:d0f35b19894a9e08639fd60a1ec1978cb7f5f7f1eace62f38dd36be8aecdef4d",
-                "sha256:db1f1c22173ac1c58db249ae48aa7ead29f534b9a948bc56828337aa84a32ed6",
-                "sha256:dbe512c511956b893d2dacd007d955a3f03d555ae05cfa3ff1c1ff6df8851854",
-                "sha256:df2f57871a96bbc1b69733cd4c51dc33bea66146b8c63cacbfed73eec0883017",
-                "sha256:e2f085ce2e813a50dfd0e01fbfc0c12bbe5d2063d99f8b29da30e544fb6483b8",
-                "sha256:e642d86b8f956098b564a45e6f6ce68a22c2c97a04f5acd3f221f57b8cb850ae",
-                "sha256:e9e0a277bb2eb5d8a7407e14688b85fd8ad628ee4e0c7930415687b6564207a4",
-                "sha256:ea2bb7e2ae9e37d96835b3576a4fa4b3a97592fbea8ef7c3587078b0068b8f09",
-                "sha256:ee4d528022f4c5ff67332469e10efe06a267e32f4067dc76bb7e2cddf3cd25ff",
-                "sha256:f05d4198c1bacc9124018109c5fba2f3201dbe7ab6e92ff100494f236209c960",
-                "sha256:f34dc300df798742b3d06515aa2a0aee20941c13579d7a2f2e10af01ae4901ee",
-                "sha256:f4162988a360a29af158aeb4a2f4f09ffed6a969c9776f8f3bdee9b06a8ab7e5",
-                "sha256:f486038e44caa08dbd97275a9a35a283a8f1d2f0ee60ac260a1790e76660833c",
-                "sha256:f7de08cbe5551911886d1ab60de58448c6df0f67d9feb7d1fb21e9875ef95e91"
-            ],
-            "markers": "python_version >= '3.10'",
-            "version": "==2.2.4"
+                "sha256:0255732338c4fdd00996c0421884ea8a3651eea555c3a56b84892b66f696eb70",
+                "sha256:02f226baeefa68f7d579e213d0f3493496397d8f1cff5e2b222af274c86a552a",
+                "sha256:059b51b658f4414fff78c6d7b1b4e18283ab5fa56d270ff212d5ba0c561846f4",
+                "sha256:0bcb1d057b7571334139129b7f941588f69ce7c4ed15a9d6162b2ea54ded700c",
+                "sha256:0cd48122a6b7eab8f06404805b1bd5856200e3ed6f8a1b9a194f9d9054631beb",
+                "sha256:19f4718c9012e3baea91a7dba661dcab2451cda2550678dc30d53acb91a7290f",
+                "sha256:1a161c2c79ab30fe4501d5a2bbfe8b162490757cf90b7f05be8b80bc02f7bb8e",
+                "sha256:1f4a922da1729f4c40932b2af4fe84909c7a6e167e6e99f71838ce3a29f3fe26",
+                "sha256:261a1ef047751bb02f29dfe337230b5882b54521ca121fc7f62668133cb119c9",
+                "sha256:262d23f383170f99cd9191a7c85b9a50970fe9069b2f8ab5d786eca8a675d60b",
+                "sha256:2ba321813a00e508d5421104464510cc962a6f791aa2fca1c97b1e65027da80d",
+                "sha256:2c1a1c6ccce4022383583a6ded7bbcda22fc635eb4eb1e0a053336425ed36dfa",
+                "sha256:352d330048c055ea6db701130abc48a21bec690a8d38f8284e00fab256dc1376",
+                "sha256:369e0d4647c17c9363244f3468f2227d557a74b6781cb62ce57cf3ef5cc7c610",
+                "sha256:36ab5b23915887543441efd0417e6a3baa08634308894316f446027611b53bf1",
+                "sha256:37e32e985f03c06206582a7323ef926b4e78bdaa6915095ef08070471865b906",
+                "sha256:3a801fef99668f309b88640e28d261991bfad9617c27beda4a3aec4f217ea073",
+                "sha256:3d14b17b9be5f9c9301f43d2e2a4886a33b53f4e6fdf9ca2f4cc60aeeee76372",
+                "sha256:422cc684f17bc963da5f59a31530b3936f57c95a29743056ef7a7903a5dbdf88",
+                "sha256:4520caa3807c1ceb005d125a75e715567806fed67e315cea619d5ec6e75a4191",
+                "sha256:47834cde750d3c9f4e52c6ca28a7361859fcaf52695c7dc3cc1a720b8922683e",
+                "sha256:47f9ed103af0bc63182609044b0490747e03bd20a67e391192dde119bf43d52f",
+                "sha256:498815b96f67dc347e03b719ef49c772589fb74b8ee9ea2c37feae915ad6ebda",
+                "sha256:54088a5a147ab71a8e7fdfd8c3601972751ded0739c6b696ad9cb0343e21ab73",
+                "sha256:55f09e00d4dccd76b179c0f18a44f041e5332fd0e022886ba1c0bbf3ea4a18d0",
+                "sha256:5a0ac90e46fdb5649ab6369d1ab6104bfe5854ab19b645bf5cda0127a13034ae",
+                "sha256:6411f744f7f20081b1b4e7112e0f4c9c5b08f94b9f086e6f0adf3645f85d3a4d",
+                "sha256:6413d48a9be53e183eb06495d8e3b006ef8f87c324af68241bbe7a39e8ff54c3",
+                "sha256:7451f92eddf8503c9b8aa4fe6aa7e87fd51a29c2cfc5f7dbd72efde6c65acf57",
+                "sha256:8b4c0773b6ada798f51f0f8e30c054d32304ccc6e9c5d93d46cb26f3d385ab19",
+                "sha256:8dfa94b6a4374e7851bbb6f35e6ded2120b752b063e6acdd3157e4d2bb922eba",
+                "sha256:97c8425d4e26437e65e1d189d22dff4a079b747ff9c2788057bfb8114ce1e133",
+                "sha256:9d75f338f5f79ee23548b03d801d28a505198297534f62416391857ea0479571",
+                "sha256:9de6832228f617c9ef45d948ec1cd8949c482238d68b2477e6f642c33a7b0a54",
+                "sha256:a4cbdef3ddf777423060c6f81b5694bad2dc9675f110c4b2a60dc0181543fac7",
+                "sha256:a9c0d994680cd991b1cb772e8b297340085466a6fe964bc9d4e80f5e2f43c291",
+                "sha256:aa70fdbdc3b169d69e8c59e65c07a1c9351ceb438e627f0fdcd471015cd956be",
+                "sha256:abe38cd8381245a7f49967a6010e77dbf3680bd3627c0fe4362dd693b404c7f8",
+                "sha256:b13f04968b46ad705f7c8a80122a42ae8f620536ea38cf4bdd374302926424dd",
+                "sha256:b4ea7e1cff6784e58fe281ce7e7f05036b3e1c89c6f922a6bfbc0a7e8768adbe",
+                "sha256:b6f91524d31b34f4a5fee24f5bc16dcd1491b668798b6d85585d836c1e633a6a",
+                "sha256:c26843fd58f65da9491165072da2cccc372530681de481ef670dcc8e27cfb066",
+                "sha256:c42365005c7a6c42436a54d28c43fe0e01ca11eb2ac3cefe796c25a5f98e5e9b",
+                "sha256:c8b82a55ef86a2d8e81b63da85e55f5537d2157165be1cb2ce7cfa57b6aef38b",
+                "sha256:ced69262a8278547e63409b2653b372bf4baff0870c57efa76c5703fd6543282",
+                "sha256:d2e3bdadaba0e040d1e7ab39db73e0afe2c74ae277f5614dad53eadbecbbb169",
+                "sha256:d403c84991b5ad291d3809bace5e85f4bbf44a04bdc9a88ed2bb1807b3360bb8",
+                "sha256:d7543263084a85fbc09c704b515395398d31d6395518446237eac219eab9e55e",
+                "sha256:d8882a829fd779f0f43998e931c466802a77ca1ee0fe25a3abe50278616b1471",
+                "sha256:e4f0b035d9d0ed519c813ee23e0a733db81ec37d2e9503afbb6e54ccfdee0fa7",
+                "sha256:e8b025c351b9f0e8b5436cf28a07fa4ac0204d67b38f01433ac7f9b870fa38c6",
+                "sha256:eb7fd5b184e5d277afa9ec0ad5e4eb562ecff541e7f60e69ee69c8d59e9aeaba",
+                "sha256:ec31367fd6a255dc8de4772bd1658c3e926d8e860a0b6e922b615e532d320ddc",
+                "sha256:ee461a4eaab4f165b68780a6a1af95fb23a29932be7569b9fab666c407969051",
+                "sha256:f5045039100ed58fa817a6227a356240ea1b9a1bc141018864c306c1a16d4175"
+            ],
+            "markers": "python_version == '3.11'",
+            "version": "==2.2.5"
         },
         "overrides": {
             "hashes": [
@@ -1566,11 +1459,11 @@
         },
         "packaging": {
             "hashes": [
-                "sha256:09abb1bccd265c01f4a3aa3f7a7db064b36514d2cba19a2f694fe6150451a759",
-                "sha256:c228a6dc5e932d346bc5739379109d49e8853dd8223571c7c5b55260edc0b97f"
-            ],
-            "markers": "python_version >= '3.8'",
-            "version": "==24.2"
+                "sha256:29572ef2b1f17581046b3a2227d5c611fb25ec70ca1ba8554b24b0e69331a484",
+                "sha256:d443872c98d677bf60f6a1f2f8c1cb748e8fe762d2bf9d3148b5599295b0fc4f"
+            ],
+            "markers": "python_version >= '3.8'",
+            "version": "==25.0"
         },
         "pandas": {
             "hashes": [
@@ -1881,54 +1774,6 @@
         },
         "pyarrow": {
             "hashes": [
-<<<<<<< HEAD
-                "sha256:008a4009efdb4ea3d2e18f05cd31f9d43c388aad29c636112c2966605ba33466",
-                "sha256:0148bb4fc158bfbc3d6dfe5001d93ebeed253793fff4435167f6ce1dc4bddeae",
-                "sha256:1b93ef2c93e77c442c979b0d596af45e4665d8b96da598db145b0fec014b9136",
-                "sha256:1c7556165bd38cf0cd992df2636f8bcdd2d4b26916c6b7e646101aff3c16f76f",
-                "sha256:335d170e050bcc7da867a1ed8ffb8b44c57aaa6e0843b156a501298657b1e972",
-                "sha256:3bf266b485df66a400f282ac0b6d1b500b9d2ae73314a153dbe97d6d5cc8a99e",
-                "sha256:41f9706fbe505e0abc10e84bf3a906a1338905cbbcf1177b71486b03e6ea6608",
-                "sha256:4982f8e2b7afd6dae8608d70ba5bd91699077323f812a0448d8b7abdff6cb5d3",
-                "sha256:49a3aecb62c1be1d822f8bf629226d4a96418228a42f5b40835c1f10d42e4db6",
-                "sha256:4d5d1ec7ec5324b98887bdc006f4d2ce534e10e60f7ad995e7875ffa0ff9cb14",
-                "sha256:58d9397b2e273ef76264b45531e9d552d8ec8a6688b7390b5be44c02a37aade8",
-                "sha256:5a9137cf7e1640dce4c190551ee69d478f7121b5c6f323553b319cac936395f6",
-                "sha256:5bd1618ae5e5476b7654c7b55a6364ae87686d4724538c24185bbb2952679960",
-                "sha256:65cf9feebab489b19cdfcfe4aa82f62147218558d8d3f0fc1e9dea0ab8e7905a",
-                "sha256:699799f9c80bebcf1da0983ba86d7f289c5a2a5c04b945e2f2bcf7e874a91911",
-                "sha256:6c5941c1aac89a6c2f2b16cd64fe76bcdb94b2b1e99ca6459de4e6f07638d755",
-                "sha256:6ebfb5171bb5f4a52319344ebbbecc731af3f021e49318c74f33d520d31ae0c4",
-                "sha256:7a544ec12de66769612b2d6988c36adc96fb9767ecc8ee0a4d270b10b1c51e00",
-                "sha256:7c1bca1897c28013db5e4c83944a2ab53231f541b9e0c3f4791206d0c0de389a",
-                "sha256:80b2ad2b193e7d19e81008a96e313fbd53157945c7be9ac65f44f8937a55427b",
-                "sha256:8464c9fbe6d94a7fe1599e7e8965f350fd233532868232ab2596a71586c5a429",
-                "sha256:8f04d49a6b64cf24719c080b3c2029a3a5b16417fd5fd7c4041f94233af732f3",
-                "sha256:96606c3ba57944d128e8a8399da4812f56c7f61de8c647e3470b417f795d0ef9",
-                "sha256:99bc1bec6d234359743b01e70d4310d0ab240c3d6b0da7e2a93663b0158616f6",
-                "sha256:ad76aef7f5f7e4a757fddcdcf010a8290958f09e3470ea458c80d26f4316ae89",
-                "sha256:b4c4156a625f1e35d6c0b2132635a237708944eb41df5fbe7d50f20d20c17832",
-                "sha256:b9766a47a9cb56fefe95cb27f535038b5a195707a08bf61b180e642324963b46",
-                "sha256:c0fe3dbbf054a00d1f162fda94ce236a899ca01123a798c561ba307ca38af5f0",
-                "sha256:c6cb2335a411b713fdf1e82a752162f72d4a7b5dbc588e32aa18383318b05866",
-                "sha256:cc55d71898ea30dc95900297d191377caba257612f384207fe9f8293b5850f90",
-                "sha256:d03c9d6f2a3dffbd62671ca070f13fc527bb1867b4ec2b98c7eeed381d4f389a",
-                "sha256:d383591f3dcbe545f6cc62daaef9c7cdfe0dff0fb9e1c8121101cabe9098cfa6",
-                "sha256:d9d46e06846a41ba906ab25302cf0fd522f81aa2a85a71021826f34639ad31ef",
-                "sha256:d9dedeaf19097a143ed6da37f04f4051aba353c95ef507764d344229b2b740ae",
-                "sha256:e45274b20e524ae5c39d7fc1ca2aa923aab494776d2d4b316b49ec7572ca324c",
-                "sha256:ee8dec072569f43835932a3b10c55973593abc00936c202707a4ad06af7cb294",
-                "sha256:f24faab6ed18f216a37870d8c5623f9c044566d75ec586ef884e13a02a9d62c5",
-                "sha256:f2a21d39fbdb948857f67eacb5bbaaf36802de044ec36fbef7a1c8f0dd3a4ab2",
-                "sha256:f3ad4c0eb4e2a9aeb990af6c09e6fa0b195c8c0e7b272ecc8d4d2b6574809d34",
-                "sha256:fc28912a2dc924dddc2087679cc8b7263accc71b9ff025a1362b004711661a69",
-                "sha256:fca15aabbe9b8355800d923cc2e82c8ef514af321e18b437c3d782aa884eaeec",
-                "sha256:fd44d66093a239358d07c42a91eebf5015aa54fccba959db899f932218ac9cc8"
-            ],
-            "index": "pypi",
-            "markers": "python_version >= '3.9'",
-            "version": "==19.0.1"
-=======
                 "sha256:01c034b576ce0eef554f7c3d8c341714954be9b3f5d5bc7117006b85fcf302fe",
                 "sha256:05a5636ec3eb5cc2a36c6edb534a38ef57b2ab127292a716d00eabb887835f1e",
                 "sha256:0743e503c55be0fdb5c08e7d44853da27f19dc854531c0570f9f394ec9671d54",
@@ -1975,7 +1820,6 @@
             "index": "pypi",
             "markers": "python_version >= '3.9'",
             "version": "==18.1.0"
->>>>>>> d3facce2
         },
         "pyasn1": {
             "hashes": [
@@ -1993,7 +1837,6 @@
             "markers": "python_version >= '3.8'",
             "version": "==0.4.2"
         },
-<<<<<<< HEAD
         "pybind11": {
             "hashes": [
                 "sha256:237c41e29157b962835d356b370ededd57594a26d5894a795960f0047cb5caf5",
@@ -2002,8 +1845,6 @@
             "markers": "python_version >= '3.7'",
             "version": "==2.13.6"
         },
-=======
->>>>>>> d3facce2
         "pycparser": {
             "hashes": [
                 "sha256:491c8be9c040f5390f5bf44a5b07752bd07f56edf992381b05c701439eec10f6",
@@ -2572,21 +2413,6 @@
         },
         "rsa": {
             "hashes": [
-<<<<<<< HEAD
-                "sha256:90260d9058e514786967344d0ef75fa8727eed8a7d2e43ce9f4bcf1b536174f7",
-                "sha256:e38464a49c6c85d7f1351b0126661487a7e0a14a50f1675ec50eb34d4f20ef21"
-            ],
-            "markers": "python_version >= '3.6' and python_version < '4'",
-            "version": "==4.9"
-        },
-        "s3transfer": {
-            "hashes": [
-                "sha256:559f161658e1cf0a911f45940552c696735f5c74e64362e515f333ebed87d679",
-                "sha256:ac265fa68318763a03bf2dc4f39d5cbd6a9e178d81cc9483ad27da33637e320d"
-            ],
-            "markers": "python_version >= '3.8'",
-            "version": "==0.11.4"
-=======
                 "sha256:68635866661c6836b8d39430f97a996acbd61bfa49406748ea243539fe239762",
                 "sha256:e7bdbfdb5497da4c07dfd35530e1a902659db6ff241e39d9953cad06ebd0ae75"
             ],
@@ -2595,12 +2421,11 @@
         },
         "s3transfer": {
             "hashes": [
-                "sha256:757af0f2ac150d3c75bc4177a32355c3862a98d20447b69a0161812992fe0bd4",
-                "sha256:8c8aad92784779ab8688a61aefff3e28e9ebdce43142808eaa3f0b0f402f68b7"
-            ],
-            "markers": "python_version >= '3.8'",
-            "version": "==0.11.5"
->>>>>>> d3facce2
+                "sha256:35b314d7d82865756edab59f7baebc6b477189e6ab4c53050e28c1de4d9cce18",
+                "sha256:8ac58bc1989a3fdb7c7f3ee0918a66b160d038a147c7b5db1500930a607e9a1c"
+            ],
+            "markers": "python_version >= '3.9'",
+            "version": "==0.12.0"
         },
         "scikit-learn": {
             "hashes": [
@@ -2701,61 +2526,14 @@
         },
         "setuptools": {
             "hashes": [
-                "sha256:18fd474d4a82a5f83dac888df697af65afa82dec7323d09c3e37d1f14288da54",
-                "sha256:3e386e96793c8702ae83d17b853fb93d3e09ef82ec62722e61da5cd22376dcd8"
+                "sha256:128ce7b8f33c3079fd1b067ecbb4051a66e8526e7b65f6cec075dfc650ddfa88",
+                "sha256:e147c0549f27767ba362f9da434eab9c5dc0045d5304feb602a0af001089fc51"
             ],
             "markers": "python_version >= '3.9'",
-            "version": "==78.1.0"
+            "version": "==79.0.1"
         },
         "shapely": {
             "hashes": [
-<<<<<<< HEAD
-                "sha256:0d6a7043178890b9e028d80496ff4c79dc7629bff4d78a2f25323b661756bab8",
-                "sha256:15cebc323cec2cb6b2eaa310fdfc621f6dbbfaf6bde336d13838fcea76c885a9",
-                "sha256:183174ad0b21a81ee661f05e7c47aa92ebfae01814cd3cbe54adea7a4213f5f4",
-                "sha256:1b5578f45adc25b235b22d1ccb9a0348c8dc36f31983e57ea129a88f96f7b870",
-                "sha256:1dc8d4364483a14aba4c844b7bd16a6fa3728887e2c33dfa1afa34a3cf4d08a5",
-                "sha256:1f0cdf85ff80831137067e7a237085a3ee72c225dba1b30beef87f7d396cf02b",
-                "sha256:21a4515009f56d7a159cf5c2554264e82f56405b4721f9a422cb397237c5dca8",
-                "sha256:2cbe90e86fa8fc3ca8af6ffb00a77b246b918c7cf28677b7c21489b678f6b02e",
-                "sha256:30e967abd08fce49513d4187c01b19f139084019f33bec0673e8dbeb557c45e4",
-                "sha256:3cab20b665d26dbec0b380e15749bea720885a481fa7b1eedc88195d4a98cfa4",
-                "sha256:41f2be5d79aac39886f23000727cf02001aef3af8810176c29ee12cdc3ef3a50",
-                "sha256:4822d3ed3efb06145c34d29d5b56792f72b7d713300f603bfd5d825892c6f79f",
-                "sha256:4da7c6cd748d86ec6aace99ad17129d30954ccf5e73e9911cdb5f0fa9658b4f8",
-                "sha256:53e7ee8bd8609cf12ee6dce01ea5affe676976cf7049315751d53d8db6d2b4b2",
-                "sha256:6220a466d1475141dad0cd8065d2549a5c2ed3fa4e2e02fb8ea65d494cfd5b07",
-                "sha256:673e073fea099d1c82f666fb7ab0a00a77eff2999130a69357ce11941260d855",
-                "sha256:6d1513f915a56de67659fe2047c1ad5ff0f8cbff3519d1e74fced69c9cb0e7da",
-                "sha256:737124e87d91d616acf9a911f74ac55e05db02a43a6a7245b3d663817b876055",
-                "sha256:8c4b17469b7f39a5e6a7cfea79f38ae08a275427f41fe8b48c372e1449147908",
-                "sha256:8e6c229e7bb87aae5df82fa00b6718987a43ec168cc5affe095cca59d233f314",
-                "sha256:942031eb4d8f7b3b22f43ba42c09c7aa3d843aa10d5cc1619fe816e923b66e55",
-                "sha256:9c93693ad8adfdc9138a5a2d42da02da94f728dd2e82d2f0f442f10e25027f5f",
-                "sha256:a6f5e02e2cded9f4ec5709900a296c7f2cce5f8e9e9d80ba7d89ae2f4ed89d7b",
-                "sha256:a9580bda119b1f42f955aa8e52382d5c73f7957e0203bc0c0c60084846f3db94",
-                "sha256:b64423295b563f43a043eb786e7a03200ebe68698e36d2b4b1c39f31dfb50dfb",
-                "sha256:c8323031ef7c1bdda7a92d5ddbc7b6b62702e73ba37e9a8ccc8da99ec2c0b87c",
-                "sha256:c8a732ddd9b25e7a54aa748e7df8fd704e23e5d5d35b7d376d80bffbfc376d04",
-                "sha256:cad51b7a5c8f82f5640472944a74f0f239123dde9a63042b3c5ea311739b7d20",
-                "sha256:cb638378dc3d76f7e85b67d7e2bb1366811912430ac9247ac00c127c2b444cdc",
-                "sha256:d1a7e83d383b27f02b684e50ab7f34e511c92e33b6ca164a6a9065705dd64bcb",
-                "sha256:d2843c456a2e5627ee6271800f07277c0d2652fb287bf66464571a057dbc00b3",
-                "sha256:d3e5c5e3864d4dc431dd85a8e5137ebd39c8ac287b009d3fa80a07017b29c940",
-                "sha256:d4005309dde8658e287ad9c435c81877f6a95a9419b932fa7a1f34b120f270ae",
-                "sha256:d6eea89b16f5f3a064659126455d23fa3066bc3d6cd385c35214f06bf5871aa6",
-                "sha256:d8ac6604eefe807e71a908524de23a37920133a1729fe3a4dfe0ed82c044cbf4",
-                "sha256:e8ff4e5cfd799ba5b6f37b5d5527dbd85b4a47c65b6d459a03d0962d2a9d4d10",
-                "sha256:ea51ddf3d3c60866dca746081b56c75f34ff1b01acbd4d44269071a673c735b9",
-                "sha256:edaec656bdd9b71278b98e6f77c464b1c3b2daa9eace78012ff0f0b4b5b15b04",
-                "sha256:f239c1484af66bc14b81a76f2a8e0fada29d59010423253ff857d0ccefdaa93f",
-                "sha256:f4a38b39a09340273c3c92b3b9a374272a12cc7e468aeeea22c1c46217a03e5c",
-                "sha256:f4f47e631aa4f9ec5576eac546eb3f38802e2f82aeb0552f9612cb9a14ece1db"
-            ],
-            "index": "pypi",
-            "markers": "python_version >= '3.10'",
-            "version": "==2.1.0"
-=======
                 "sha256:0145387565fcf8f7c028b073c802956431308da933ef41d08b1693de49990d27",
                 "sha256:04a65d882456e13c8b417562c36324c0cd1e5915f3c18ad516bb32ee3f5fc895",
                 "sha256:06ff6020949b44baa8fc2e5e57e0f3d09486cd5c33b47d669f847c54136e7027",
@@ -2802,7 +2580,6 @@
             "index": "pypi",
             "markers": "python_version >= '3.7'",
             "version": "==2.0.7"
->>>>>>> d3facce2
         },
         "six": {
             "hashes": [
@@ -2814,21 +2591,12 @@
         },
         "slack-sdk": {
             "hashes": [
-<<<<<<< HEAD
-                "sha256:00933d171fbd8a068b321ebb5f89612cc781d3183d8e3447c85499eca9d865be",
-                "sha256:8183b6cbf26a0c1e2441478cd9c0dc4eef08d60c1394cfdc9a769e309a9b6459"
-            ],
-            "index": "pypi",
-            "markers": "python_version >= '3.6'",
-            "version": "==3.35.0"
-=======
                 "sha256:a5e74c00c99dc844ad93e501ab764a20d86fa8184bbc9432af217496f632c4ee",
                 "sha256:b8cccadfa3d4005a5e6529f52000d25c583f46173fda8e9136fdd2bc58923ff6"
             ],
             "index": "pypi",
             "markers": "python_version >= '3.6'",
             "version": "==3.33.5"
->>>>>>> d3facce2
         },
         "sniffio": {
             "hashes": [
@@ -2840,11 +2608,11 @@
         },
         "soupsieve": {
             "hashes": [
-                "sha256:e2e68417777af359ec65daac1057404a3c8a5455bb8abc36f1a9866ab1a51abb",
-                "sha256:e72c4ff06e4fb6e4b5a9f0f55fe6e81514581fca1515028625d0f299c602ccc9"
-            ],
-            "markers": "python_version >= '3.8'",
-            "version": "==2.6"
+                "sha256:6e60cc5c1ffaf1cebcc12e8188320b72071e922c2e897f737cadce79ad5d30c4",
+                "sha256:ad282f9b6926286d2ead4750552c8a6142bc4c783fd66b0293547c8fe6ae126a"
+            ],
+            "markers": "python_version >= '3.8'",
+            "version": "==2.7"
         },
         "sqlalchemy": {
             "hashes": [
@@ -2938,10 +2706,6 @@
                 "sha256:10c0972f6fc0fbee87c3edb76549357415e94548c1ae10ebccdea16fb404a9b7",
                 "sha256:3a49cf47b7675da0b15d0c6e1df8df4ebd96e9394bb905a5775adb0d884c5289"
             ],
-<<<<<<< HEAD
-            "markers": "python_version >= '3.8'",
-=======
->>>>>>> d3facce2
             "version": "==1.4.0"
         },
         "tornado": {
@@ -2991,11 +2755,7 @@
                 "sha256:a439e7c04b49fec3e5d3e2beaa21755cadbbdc391694e28ccdd36ca4a1408f8c",
                 "sha256:e6c81219bd689f51865d9e372991c540bda33a0379d5573cddb9a3a23f7caaef"
             ],
-<<<<<<< HEAD
-            "markers": "python_version >= '3.8'",
-=======
             "markers": "python_version < '3.13'",
->>>>>>> d3facce2
             "version": "==4.13.2"
         },
         "tzdata": {
@@ -3011,10 +2771,6 @@
                 "sha256:0e00f8eb65e18c7de20d595a14336e9f337ead580c70934141624b6d1ffdacc7",
                 "sha256:a44a133ea12d44a0c0f06d7d42a52d71282e77e2f937d8abd5655b8d56fc1363"
             ],
-<<<<<<< HEAD
-            "markers": "python_version >= '3.7'",
-=======
->>>>>>> d3facce2
             "version": "==1.3.0"
         },
         "uritemplate": {
@@ -3045,10 +2801,6 @@
                 "sha256:515291393b4cdf0eb19c155749a096f779f7d909f7cceea072791cb9095b92e9",
                 "sha256:ecb3d768f32202af770477b8b65f318fa4f566c22948673a977b00d589dd80f6"
             ],
-<<<<<<< HEAD
-            "markers": "python_version >= '3.9'",
-=======
->>>>>>> d3facce2
             "version": "==24.11.1"
         },
         "webencodings": {
@@ -3076,76 +2828,14 @@
         }
     },
     "develop": {
-<<<<<<< HEAD
-        "astroid": {
-            "hashes": [
-                "sha256:622cc8e3048684aa42c820d9d218978021c3c3d174fb03a9f0d615921744f550",
-                "sha256:d05bfd0acba96a7bd43e222828b7d9bc1e138aaeb0649707908d3702a9831248"
-            ],
-            "markers": "python_full_version >= '3.9.0'",
-            "version": "==3.3.9"
-        },
-        "black": {
-            "hashes": [
-                "sha256:030b9759066a4ee5e5aca28c3c77f9c64789cdd4de8ac1df642c40b708be6171",
-                "sha256:055e59b198df7ac0b7efca5ad7ff2516bca343276c466be72eb04a3bcc1f82d7",
-                "sha256:0e519ecf93120f34243e6b0054db49c00a35f84f195d5bce7e9f5cfc578fc2da",
-                "sha256:172b1dbff09f86ce6f4eb8edf9dede08b1fce58ba194c87d7a4f1a5aa2f5b3c2",
-                "sha256:1e2978f6df243b155ef5fa7e558a43037c3079093ed5d10fd84c43900f2d8ecc",
-                "sha256:33496d5cd1222ad73391352b4ae8da15253c5de89b93a80b3e2c8d9a19ec2666",
-                "sha256:3b48735872ec535027d979e8dcb20bf4f70b5ac75a8ea99f127c106a7d7aba9f",
-                "sha256:4b60580e829091e6f9238c848ea6750efed72140b91b048770b64e74fe04908b",
-                "sha256:759e7ec1e050a15f89b770cefbf91ebee8917aac5c20483bc2d80a6c3a04df32",
-                "sha256:8f0b18a02996a836cc9c9c78e5babec10930862827b1b724ddfe98ccf2f2fe4f",
-                "sha256:95e8176dae143ba9097f351d174fdaf0ccd29efb414b362ae3fd72bf0f710717",
-                "sha256:96c1c7cd856bba8e20094e36e0f948718dc688dba4a9d78c3adde52b9e6c2299",
-                "sha256:a1ee0a0c330f7b5130ce0caed9936a904793576ef4d2b98c40835d6a65afa6a0",
-                "sha256:a22f402b410566e2d1c950708c77ebf5ebd5d0d88a6a2e87c86d9fb48afa0d18",
-                "sha256:a39337598244de4bae26475f77dda852ea00a93bd4c728e09eacd827ec929df0",
-                "sha256:afebb7098bfbc70037a053b91ae8437c3857482d3a690fefc03e9ff7aa9a5fd3",
-                "sha256:bacabb307dca5ebaf9c118d2d2f6903da0d62c9faa82bd21a33eecc319559355",
-                "sha256:bce2e264d59c91e52d8000d507eb20a9aca4a778731a08cfff7e5ac4a4bb7096",
-                "sha256:d9e6827d563a2c820772b32ce8a42828dc6790f095f441beef18f96aa6f8294e",
-                "sha256:db8ea9917d6f8fc62abd90d944920d95e73c83a5ee3383493e35d271aca872e9",
-                "sha256:ea0213189960bda9cf99be5b8c8ce66bb054af5e9e861249cd23471bd7b0b3ba",
-                "sha256:f3df5f1bf91d36002b0a75389ca8663510cf0531cca8aa5c1ef695b46d98655f"
-            ],
-            "index": "pypi",
-            "markers": "python_version >= '3.9'",
-            "version": "==25.1.0"
-        },
-        "click": {
-            "hashes": [
-                "sha256:63c132bbbed01578a06712a2d1f497bb62d9c1c0d329b7903a866228027263b2",
-                "sha256:ed53c9d8990d83c2a27deae68e4ee337473f6330c040a31d4225c9574d16096a"
-            ],
-            "markers": "python_version >= '3.7'",
-            "version": "==8.1.8"
-        },
-=======
->>>>>>> d3facce2
         "colorama": {
             "hashes": [
                 "sha256:08695f5cb7ed6e0531a20572697297273c47b8cae5a63ffc6d6ed5c201be6e44",
                 "sha256:4f1d9991f5acc0ca119f9d443620b77f9d6b33703e51011c16baf57afb285fc6"
             ],
-<<<<<<< HEAD
-            "markers": "python_version >= '2.7' and python_version not in '3.0, 3.1, 3.2, 3.3, 3.4, 3.5, 3.6'",
-            "version": "==0.4.6"
-        },
-        "dill": {
-            "hashes": [
-                "sha256:468dff3b89520b474c0397703366b7b95eebe6303f108adf9b19da1f702be87a",
-                "sha256:81aa267dddf68cbfe8029c42ca9ec6a4ab3b22371d1c450abc54422577b4512c"
-            ],
-            "markers": "python_version >= '3.8'",
-            "version": "==0.3.9"
-        },
-=======
             "markers": "python_version > '3.4'",
             "version": "==0.4.6"
         },
->>>>>>> d3facce2
         "iniconfig": {
             "hashes": [
                 "sha256:3abbd2e30b36733fee78f9c7f7308f2d0050e88f0087fd25c2645f63c773e1c7",
@@ -3154,17 +2844,6 @@
             "markers": "python_version >= '3.8'",
             "version": "==2.1.0"
         },
-<<<<<<< HEAD
-        "isort": {
-            "hashes": [
-                "sha256:1cb5df28dfbc742e490c5e41bad6da41b805b0a8be7bc93cd0fb2a8a890ac450",
-                "sha256:2dc5d7f65c9678d94c88dfc29161a320eec67328bc97aad576874cb4be1e9615"
-            ],
-            "markers": "python_full_version >= '3.9.0'",
-            "version": "==6.0.1"
-        },
-=======
->>>>>>> d3facce2
         "mando": {
             "hashes": [
                 "sha256:18baa999b4b613faefb00eac4efadcf14f510b59b924b66e08289aa1de8c3500",
@@ -3172,52 +2851,14 @@
             ],
             "version": "==0.7.1"
         },
-<<<<<<< HEAD
-        "mccabe": {
-            "hashes": [
-                "sha256:348e0240c33b60bbdf4e523192ef919f28cb2c3d7d5c7794f74009290f236325",
-                "sha256:6c2d30ab6be0e4a46919781807b4f0d834ebdd6c6e3dca0bda5a15f863427b6e"
-            ],
-            "markers": "python_version >= '3.6'",
-            "version": "==0.7.0"
-        },
-        "mypy-extensions": {
-            "hashes": [
-                "sha256:4392f6c0eb8a5668a69e23d168ffa70f0be9ccfd32b5cc2d26a34ae5b844552d",
-                "sha256:75dbf8955dc00442a438fc4d0666508a9a97b6bd41aa2f0ffe9d2f2725af0782"
-            ],
-            "markers": "python_version >= '3.5'",
-            "version": "==1.0.0"
-        },
-=======
->>>>>>> d3facce2
         "packaging": {
             "hashes": [
-                "sha256:09abb1bccd265c01f4a3aa3f7a7db064b36514d2cba19a2f694fe6150451a759",
-                "sha256:c228a6dc5e932d346bc5739379109d49e8853dd8223571c7c5b55260edc0b97f"
-            ],
-            "markers": "python_version >= '3.8'",
-            "version": "==24.2"
-        },
-<<<<<<< HEAD
-        "pathspec": {
-            "hashes": [
-                "sha256:a0d503e138a4c123b27490a4f7beda6a01c6f288df0e4a8b79c7eb0dc7b4cc08",
-                "sha256:a482d51503a1ab33b1c67a6c3813a26953dbdc71c31dacaef9a838c4e29f5712"
-            ],
-            "markers": "python_version >= '3.8'",
-            "version": "==0.12.1"
-        },
-        "platformdirs": {
-            "hashes": [
-                "sha256:a03875334331946f13c549dbd8f4bac7a13a50a895a0eb1e8c6a8ace80d40a94",
-                "sha256:eb437d586b6a0986388f0d6f74aa0cde27b48d0e3d66843640bfb6bdcdb6e351"
-            ],
-            "markers": "python_version >= '3.9'",
-            "version": "==4.3.7"
-        },
-=======
->>>>>>> d3facce2
+                "sha256:29572ef2b1f17581046b3a2227d5c611fb25ec70ca1ba8554b24b0e69331a484",
+                "sha256:d443872c98d677bf60f6a1f2f8c1cb748e8fe762d2bf9d3148b5599295b0fc4f"
+            ],
+            "markers": "python_version >= '3.8'",
+            "version": "==25.0"
+        },
         "pluggy": {
             "hashes": [
                 "sha256:2cffa88e94fdc978c4c574f15f9e59b7f4201d439195c3715ca9e2486f1d0cf1",
@@ -3226,18 +2867,6 @@
             "markers": "python_version >= '3.8'",
             "version": "==1.5.0"
         },
-<<<<<<< HEAD
-        "pylint": {
-            "hashes": [
-                "sha256:8b7c2d3e86ae3f94fb27703d521dd0b9b6b378775991f504d7c3a6275aa0a6a6",
-                "sha256:b634a041aac33706d56a0d217e6587228c66427e20ec21a019bc4cdee48c040a"
-            ],
-            "index": "pypi",
-            "markers": "python_full_version >= '3.9.0'",
-            "version": "==3.3.6"
-        },
-=======
->>>>>>> d3facce2
         "pytest": {
             "hashes": [
                 "sha256:c69214aa47deac29fad6c2a4f590b9c4a9fdb16a403176fe154b79c0b4d4d820",
@@ -3257,30 +2886,6 @@
         },
         "ruff": {
             "hashes": [
-<<<<<<< HEAD
-                "sha256:0947c0a1afa75dcb5db4b34b070ec2bccee869d40e6cc8ab25aca11a7d527794",
-                "sha256:2561294e108eb648e50f210671cc56aee590fb6167b594144401532138c66c7b",
-                "sha256:3068befab73620b8a0cc2431bd46b3cd619bc17d6f7695a3e1bb166b652c382a",
-                "sha256:4bfd80a6ec559a5eeb96c33f832418bf0fb96752de0539905cf7b0cc1d31d779",
-                "sha256:56145ee1478582f61c08f21076dc59153310d606ad663acc00ea3ab5b2125f82",
-                "sha256:67e241b4314f4eacf14a601d586026a962f4002a475aa702c69980a38087aa4e",
-                "sha256:6c6dc38af3cfe2863213ea25b6dc616d679205732dc0fb673356c2d69608f800",
-                "sha256:80b4df4d335a80315ab9afc81ed1cff62be112bd165e162b5eed8ac55bfc8470",
-                "sha256:81be52e7519f3d1a0beadcf8e974715b2dfc808ae8ec729ecfc79bddf8dbb783",
-                "sha256:ac12884b9e005c12d0bd121f56ccf8033e1614f736f766c118ad60780882a077",
-                "sha256:ad871ff74b5ec9caa66cb725b85d4ef89b53f8170f47c3406e32ef040400b038",
-                "sha256:b2a7cedf47244f431fd11aa5a7e2806dda2e0c365873bda7834e8f7d785ae159",
-                "sha256:cae2e2439cb88853e421901ec040a758960b576126dab520fa08e9de431d1bef",
-                "sha256:e268da7b40f56e3eca571508a7e567e794f9bfcc0f412c4b607931d3af9c4afe",
-                "sha256:e5f66f8f1e8c9fc594cbd66fbc5f246a8d91f916cb9667e80208663ec3728304",
-                "sha256:e6cf918390cfe46d240732d4d72fa6e18e528ca1f60e318a10835cf2fa3dc19f",
-                "sha256:ef39f19cb8ec98cbc762344921e216f3857a06c47412030374fffd413fb8fd3a",
-                "sha256:f5da2e710a9641828e09aa98b92c9ebbc60518fdf3921241326ca3e8f8e55b8b"
-            ],
-            "index": "pypi",
-            "markers": "python_version >= '3.7'",
-            "version": "==0.11.5"
-=======
                 "sha256:0509e8da430228236a18a677fcdb0c1f102dd26d5520f71f79b094963322ed25",
                 "sha256:0c000a471d519b3e6cfc9c6680025d923b4ca140ce3e4612d1a2ef58e11f11fe",
                 "sha256:248b1fb3f739d01d528cc50b35ee9c4812aa58cc5935998e776bf8ed5b251e75",
@@ -3303,7 +2908,6 @@
             "index": "pypi",
             "markers": "python_version >= '3.7'",
             "version": "==0.8.6"
->>>>>>> d3facce2
         },
         "six": {
             "hashes": [
@@ -3313,17 +2917,6 @@
             "markers": "python_version >= '2.7' and python_version not in '3.0, 3.1, 3.2'",
             "version": "==1.17.0"
         },
-<<<<<<< HEAD
-        "tomlkit": {
-            "hashes": [
-                "sha256:7a974427f6e119197f670fbbbeae7bef749a6c14e793db934baefc1b5f03efde",
-                "sha256:fff5fe59a87295b278abd31bec92c15d9bc4a06885ab12bcea52c71119392e79"
-            ],
-            "markers": "python_version >= '3.8'",
-            "version": "==0.13.2"
-        },
-=======
->>>>>>> d3facce2
         "vulture": {
             "hashes": [
                 "sha256:cb8277902a1138deeab796ec5bef7076a6e0248ca3607a3f3dee0b6d9e9b8415",
