--- conflicted
+++ resolved
@@ -18,40 +18,4 @@
       - /etc/localtime:/etc/localtime:ro
     extra_hosts:
       - host.docker.internal:host-gateway
-<<<<<<< HEAD
-=======
-    network_mode: 'host'
-
-  formatter:
-    build:
-      context: .
-    volumes:
-      - ./src:/usr/src/app
-    command: sh -c "pip install ruff && ruff format"
-    network_mode: 'host'
-
-  linter:
-    build:
-      context: .
-    volumes:
-      - ./src:/usr/src/app
-    command: sh -c "pip install ruff && ruff check --fix"
-    network_mode: 'host'
-
-  streetview:
-    build:
-      context: .
-    environment:
-      - GOOGLE_APPLICATION_CREDENTIALS=/app/service-account-key.json
-      - CLEAN_GREEN_GOOGLE_KEY
-      - GOOGLE_CLOUD_BUCKET_NAME
-    volumes:
-      - ./src:/usr/src/app
-      - ~/.config/gcloud/application_default_credentials.json:/app/service-account-key.json
-      - /etc/timezone:/etc/timezone:ro
-      - /etc/localtime:/etc/localtime:ro
-    command: sh -c "pipenv run python streetview.py"
-    extra_hosts:
-      - host.docker.internal:host-gateway
->>>>>>> b238c11b
     network_mode: 'host'