--- conflicted
+++ resolved
@@ -6,12 +6,6 @@
     image: vacant-lots-proj:latest
     environment:
       - GOOGLE_APPLICATION_CREDENTIALS=/app/service-account-key.json
-<<<<<<< HEAD
-      - POSTGRES_PASSWORD
-      - POSTGRES_PORT=5434
-=======
-      - VACANT_LOTS_DB
->>>>>>> 6d53a43f
       - CLEAN_GREEN_GOOGLE_KEY
       - PYTHONUNBUFFERED=1
       - GOOGLE_CLOUD_BUCKET_NAME
